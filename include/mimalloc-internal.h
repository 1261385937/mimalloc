--- conflicted
+++ resolved
@@ -58,7 +58,6 @@
 void       _mi_os_free(void* p, size_t size, mi_stats_t* stats);   // to free thread local data
 size_t     _mi_os_good_alloc_size(size_t size);
 
-<<<<<<< HEAD
 bool      _mi_os_protect(void* addr, size_t size);
 bool      _mi_os_unprotect(void* addr, size_t size);
 bool      _mi_os_commit(void* addr, size_t size, bool* is_zero, mi_stats_t* stats);
@@ -72,23 +71,6 @@
 void*     _mi_arena_alloc_aligned(size_t size, size_t alignment, bool* commit, bool* large, bool* is_zero, size_t* memid, mi_os_tld_t* tld);
 void*     _mi_arena_alloc(size_t size, bool* commit, bool* large, bool* is_zero, size_t* memid, mi_os_tld_t* tld);
 void      _mi_arena_free(void* p, size_t size, size_t memid, mi_stats_t* stats);
-
-/*
-=======
-
->>>>>>> d36d04b4
-// memory.c
-void*      _mi_mem_alloc_aligned(size_t size, size_t alignment, bool* commit, bool* large, bool* is_zero, size_t* id, mi_os_tld_t* tld);
-void       _mi_mem_free(void* p, size_t size, size_t id, mi_stats_t* stats);
-
-bool       _mi_mem_reset(void* p, size_t size, mi_stats_t* stats);
-bool       _mi_mem_unreset(void* p, size_t size, bool* is_zero, mi_stats_t* stats);
-bool       _mi_mem_commit(void* p, size_t size, bool* is_zero, mi_stats_t* stats);
-bool       _mi_mem_protect(void* addr, size_t size);
-bool       _mi_mem_unprotect(void* addr, size_t size);
-
-void        _mi_mem_collect(mi_stats_t* stats);
-*/
 
 // "segment.c"
 mi_page_t* _mi_segment_page_alloc(size_t block_wsize, mi_segments_tld_t* tld, mi_os_tld_t* os_tld);

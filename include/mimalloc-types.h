--- conflicted
+++ resolved
@@ -233,12 +233,7 @@
   // segment fields
   struct mi_segment_s* next;   // must be the first segment field -- see `segment.c:segment_alloc`
   struct mi_segment_s* prev;
-<<<<<<< HEAD
-  
-=======
-  struct mi_segment_s* abandoned_next;
-  size_t          abandoned;   // abandoned pages (i.e. the original owning thread stopped) (`abandoned <= used`)
->>>>>>> 12ef2816
+
   size_t          used;        // count of pages in use (`used <= capacity`)
   size_t          capacity;    // count of available pages (`#free + used`)
   size_t          segment_size;// for huge pages this may be different from `MI_SEGMENT_SIZE`

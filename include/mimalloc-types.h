--- conflicted
+++ resolved
@@ -75,14 +75,9 @@
 
 // Main tuning parameters for segment and page sizes
 // Sizes for 64-bit, divide by two for 32-bit
-<<<<<<< HEAD
-#define MI_SMALL_PAGE_SHIFT               (14 + MI_INTPTR_SHIFT)      // 64kb
-#define MI_LARGE_PAGE_SHIFT               ( 5 + MI_SMALL_PAGE_SHIFT)  // 4mb
-=======
 #define MI_SMALL_PAGE_SHIFT               (13 + MI_INTPTR_SHIFT)      // 64kb
 #define MI_MEDIUM_PAGE_SHIFT              ( 3 + MI_SMALL_PAGE_SHIFT)  // 512kb
 #define MI_LARGE_PAGE_SHIFT               ( 3 + MI_MEDIUM_PAGE_SHIFT) // 4mb
->>>>>>> 42cf5e15
 #define MI_SEGMENT_SHIFT                  ( MI_LARGE_PAGE_SHIFT)      // 4mb
 
 // Derived constants
@@ -385,12 +380,9 @@
 // Segments thread local data
 typedef struct mi_segments_tld_s {
   mi_segment_queue_t  small_free;   // queue of segments with free small pages
-<<<<<<< HEAD
+  mi_segment_queue_t  medium_free;  // queue of segments with free medium pages
   size_t              count;        // current number of segments;
   size_t              peak_count;   // peak number of segments
-=======
-  mi_segment_queue_t  medium_free;  // queue of segments with free medium pages
->>>>>>> 42cf5e15
   size_t              current_size; // current size of all segments
   size_t              peak_size;    // peak size of all segments
   size_t              cache_count;  // number of segments in the cache

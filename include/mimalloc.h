/* ----------------------------------------------------------------------------
Copyright (c) 2018, Microsoft Research, Daan Leijen
This is free software; you can redistribute it and/or modify it under the
terms of the MIT license. A copy of the license can be found in the file
"LICENSE" at the root of this distribution.
-----------------------------------------------------------------------------*/
#pragma once
#ifndef MIMALLOC_H
#define MIMALLOC_H

#define MI_MALLOC_VERSION 163   // major + 2 digits minor

// ------------------------------------------------------
// Compiler specific attributes
// ------------------------------------------------------

#ifdef __cplusplus
  #if (__cplusplus >= 201103L) || (_MSC_VER > 1900)  // C++11
    #define mi_attr_noexcept   noexcept
  #else
    #define mi_attr_noexcept   throw()
  #endif
#else
  #define mi_attr_noexcept
#endif

#if (__cplusplus >= 201703)
  #define mi_decl_nodiscard    [[nodiscard]]
#elif (__GNUC__ >= 4) || defined(__clang__)  // includes clang, icc, and clang-cl
  #define mi_decl_nodiscard    __attribute__((warn_unused_result))
#elif (_MSC_VER >= 1700)
  #define mi_decl_nodiscard    _Check_return_
#else
  #define mi_decl_nodiscard
#endif

#if defined(_MSC_VER) || defined(__MINGW32__)
  #if !defined(MI_SHARED_LIB)
    #define mi_decl_export
  #elif defined(MI_SHARED_LIB_EXPORT)
    #define mi_decl_export              __declspec(dllexport)
  #else
    #define mi_decl_export              __declspec(dllimport)
  #endif
  #if defined(__MINGW32__)
    #define mi_decl_restrict
    #define mi_attr_malloc              __attribute__((malloc))
  #else
    #if (_MSC_VER >= 1900) && !defined(__EDG__)
      #define mi_decl_restrict          __declspec(allocator) __declspec(restrict)
    #else
      #define mi_decl_restrict          __declspec(restrict)
    #endif
    #define mi_attr_malloc
  #endif
  #define mi_cdecl                      __cdecl
  #define mi_attr_alloc_size(s)
  #define mi_attr_alloc_size2(s1,s2)
  #define mi_attr_alloc_align(p)
#elif defined(__GNUC__)                 // includes clang and icc
  #define mi_cdecl                      // leads to warnings... __attribute__((cdecl))
  #define mi_decl_export                __attribute__((visibility("default")))
  #define mi_decl_restrict
  #define mi_attr_malloc                __attribute__((malloc))
  #if (defined(__clang_major__) && (__clang_major__ < 4)) || (__GNUC__ < 5)
    #define mi_attr_alloc_size(s)
    #define mi_attr_alloc_size2(s1,s2)
    #define mi_attr_alloc_align(p)
  #elif defined(__INTEL_COMPILER)
    #define mi_attr_alloc_size(s)       __attribute__((alloc_size(s)))
    #define mi_attr_alloc_size2(s1,s2)  __attribute__((alloc_size(s1,s2)))
    #define mi_attr_alloc_align(p)
  #else
    #define mi_attr_alloc_size(s)       __attribute__((alloc_size(s)))
    #define mi_attr_alloc_size2(s1,s2)  __attribute__((alloc_size(s1,s2)))
    #define mi_attr_alloc_align(p)      __attribute__((alloc_align(p)))
  #endif
#else
  #define mi_cdecl
  #define mi_decl_export
  #define mi_decl_restrict
  #define mi_attr_malloc
  #define mi_attr_alloc_size(s)
  #define mi_attr_alloc_size2(s1,s2)
  #define mi_attr_alloc_align(p)
#endif

// ------------------------------------------------------
// Includes
// ------------------------------------------------------

#include <stddef.h>     // size_t
#include <stdbool.h>    // bool

#ifdef __cplusplus
extern "C" {
#endif

// ------------------------------------------------------
// Standard malloc interface
// ------------------------------------------------------

mi_decl_nodiscard mi_decl_export mi_decl_restrict void* mi_malloc(size_t size)  mi_attr_noexcept mi_attr_malloc mi_attr_alloc_size(1);
mi_decl_nodiscard mi_decl_export mi_decl_restrict void* mi_calloc(size_t count, size_t size)  mi_attr_noexcept mi_attr_malloc mi_attr_alloc_size2(1,2);
mi_decl_nodiscard mi_decl_export void* mi_realloc(void* p, size_t newsize)      mi_attr_noexcept mi_attr_alloc_size(2);
mi_decl_export void* mi_expand(void* p, size_t newsize)                         mi_attr_noexcept mi_attr_alloc_size(2);

mi_decl_export void mi_free(void* p) mi_attr_noexcept;
mi_decl_nodiscard mi_decl_export mi_decl_restrict char* mi_strdup(const char* s) mi_attr_noexcept mi_attr_malloc;
mi_decl_nodiscard mi_decl_export mi_decl_restrict char* mi_strndup(const char* s, size_t n) mi_attr_noexcept mi_attr_malloc;
mi_decl_nodiscard mi_decl_export mi_decl_restrict char* mi_realpath(const char* fname, char* resolved_name) mi_attr_noexcept mi_attr_malloc;

// ------------------------------------------------------
// Extended functionality
// ------------------------------------------------------
#define MI_SMALL_WSIZE_MAX  (128)
#define MI_SMALL_SIZE_MAX   (MI_SMALL_WSIZE_MAX*sizeof(void*))

mi_decl_nodiscard mi_decl_export mi_decl_restrict void* mi_malloc_small(size_t size) mi_attr_noexcept mi_attr_malloc mi_attr_alloc_size(1);
mi_decl_nodiscard mi_decl_export mi_decl_restrict void* mi_zalloc_small(size_t size) mi_attr_noexcept mi_attr_malloc mi_attr_alloc_size(1);
mi_decl_nodiscard mi_decl_export mi_decl_restrict void* mi_zalloc(size_t size)       mi_attr_noexcept mi_attr_malloc mi_attr_alloc_size(1);

mi_decl_nodiscard mi_decl_export mi_decl_restrict void* mi_mallocn(size_t count, size_t size) mi_attr_noexcept mi_attr_malloc mi_attr_alloc_size2(1,2);
mi_decl_nodiscard mi_decl_export void* mi_reallocn(void* p, size_t count, size_t size)        mi_attr_noexcept mi_attr_alloc_size2(2,3);
mi_decl_nodiscard mi_decl_export void* mi_reallocf(void* p, size_t newsize)                   mi_attr_noexcept mi_attr_alloc_size(2);

mi_decl_nodiscard mi_decl_export size_t mi_usable_size(const void* p) mi_attr_noexcept;
mi_decl_nodiscard mi_decl_export size_t mi_good_size(size_t size)     mi_attr_noexcept;


// ------------------------------------------------------
// Internals
// ------------------------------------------------------

typedef void (mi_cdecl mi_deferred_free_fun)(bool force, unsigned long long heartbeat, void* arg);
mi_decl_export void mi_register_deferred_free(mi_deferred_free_fun* deferred_free, void* arg) mi_attr_noexcept;

typedef void (mi_cdecl mi_output_fun)(const char* msg, void* arg);
mi_decl_export void mi_register_output(mi_output_fun* out, void* arg) mi_attr_noexcept;

typedef void (mi_cdecl mi_error_fun)(int err, void* arg);
mi_decl_export void mi_register_error(mi_error_fun* fun, void* arg);

mi_decl_export void mi_collect(bool force)    mi_attr_noexcept;
mi_decl_export int  mi_version(void)          mi_attr_noexcept;
mi_decl_export void mi_stats_reset(void)      mi_attr_noexcept;
mi_decl_export void mi_stats_merge(void)      mi_attr_noexcept;
mi_decl_export void mi_stats_print(void* out) mi_attr_noexcept;  // backward compatibility: `out` is ignored and should be NULL
mi_decl_export void mi_stats_print_out(mi_output_fun* out, void* arg) mi_attr_noexcept;

mi_decl_export void mi_process_init(void)     mi_attr_noexcept;
mi_decl_export void mi_thread_init(void)      mi_attr_noexcept;
mi_decl_export void mi_thread_done(void)      mi_attr_noexcept;
mi_decl_export void mi_thread_stats_print_out(mi_output_fun* out, void* arg) mi_attr_noexcept;


// -------------------------------------------------------------------------------------
// Aligned allocation
// Note that `alignment` always follows `size` for consistency with unaligned
// allocation, but unfortunately this differs from `posix_memalign` and `aligned_alloc`.
// -------------------------------------------------------------------------------------

mi_decl_nodiscard mi_decl_export mi_decl_restrict void* mi_malloc_aligned(size_t size, size_t alignment) mi_attr_noexcept mi_attr_malloc mi_attr_alloc_size(1) mi_attr_alloc_align(2);
mi_decl_nodiscard mi_decl_export mi_decl_restrict void* mi_malloc_aligned_at(size_t size, size_t alignment, size_t offset) mi_attr_noexcept mi_attr_malloc mi_attr_alloc_size(1);
mi_decl_nodiscard mi_decl_export mi_decl_restrict void* mi_zalloc_aligned(size_t size, size_t alignment) mi_attr_noexcept mi_attr_malloc mi_attr_alloc_size(1) mi_attr_alloc_align(2);
mi_decl_nodiscard mi_decl_export mi_decl_restrict void* mi_zalloc_aligned_at(size_t size, size_t alignment, size_t offset) mi_attr_noexcept mi_attr_malloc mi_attr_alloc_size(1);
mi_decl_nodiscard mi_decl_export mi_decl_restrict void* mi_calloc_aligned(size_t count, size_t size, size_t alignment) mi_attr_noexcept mi_attr_malloc mi_attr_alloc_size2(1,2) mi_attr_alloc_align(3);
mi_decl_nodiscard mi_decl_export mi_decl_restrict void* mi_calloc_aligned_at(size_t count, size_t size, size_t alignment, size_t offset) mi_attr_noexcept mi_attr_malloc mi_attr_alloc_size2(1,2);
mi_decl_nodiscard mi_decl_export void* mi_realloc_aligned(void* p, size_t newsize, size_t alignment) mi_attr_noexcept mi_attr_alloc_size(2) mi_attr_alloc_align(3);
mi_decl_nodiscard mi_decl_export void* mi_realloc_aligned_at(void* p, size_t newsize, size_t alignment, size_t offset) mi_attr_noexcept mi_attr_alloc_size(2);


// -------------------------------------------------------------------------------------
// Heaps: first-class, but can only allocate from the same thread that created it.
// -------------------------------------------------------------------------------------

struct mi_heap_s;
typedef struct mi_heap_s mi_heap_t;

mi_decl_nodiscard mi_decl_export mi_heap_t* mi_heap_new(void);
mi_decl_export void       mi_heap_delete(mi_heap_t* heap);
mi_decl_export void       mi_heap_destroy(mi_heap_t* heap);
mi_decl_export mi_heap_t* mi_heap_set_default(mi_heap_t* heap);
mi_decl_export mi_heap_t* mi_heap_get_default(void);
mi_decl_export mi_heap_t* mi_heap_get_backing(void);
mi_decl_export void       mi_heap_collect(mi_heap_t* heap, bool force) mi_attr_noexcept;

mi_decl_nodiscard mi_decl_export mi_decl_restrict void* mi_heap_malloc(mi_heap_t* heap, size_t size) mi_attr_noexcept mi_attr_malloc mi_attr_alloc_size(2);
mi_decl_nodiscard mi_decl_export mi_decl_restrict void* mi_heap_zalloc(mi_heap_t* heap, size_t size) mi_attr_noexcept mi_attr_malloc mi_attr_alloc_size(2);
mi_decl_nodiscard mi_decl_export mi_decl_restrict void* mi_heap_calloc(mi_heap_t* heap, size_t count, size_t size) mi_attr_noexcept mi_attr_malloc mi_attr_alloc_size2(2, 3);
mi_decl_nodiscard mi_decl_export mi_decl_restrict void* mi_heap_mallocn(mi_heap_t* heap, size_t count, size_t size) mi_attr_noexcept mi_attr_malloc mi_attr_alloc_size2(2, 3);
mi_decl_nodiscard mi_decl_export mi_decl_restrict void* mi_heap_malloc_small(mi_heap_t* heap, size_t size) mi_attr_noexcept mi_attr_malloc mi_attr_alloc_size(2);

mi_decl_nodiscard mi_decl_export void* mi_heap_realloc(mi_heap_t* heap, void* p, size_t newsize)              mi_attr_noexcept mi_attr_alloc_size(3);
mi_decl_nodiscard mi_decl_export void* mi_heap_reallocn(mi_heap_t* heap, void* p, size_t count, size_t size)  mi_attr_noexcept mi_attr_alloc_size2(3,4);;
mi_decl_nodiscard mi_decl_export void* mi_heap_reallocf(mi_heap_t* heap, void* p, size_t newsize)             mi_attr_noexcept mi_attr_alloc_size(3);

mi_decl_nodiscard mi_decl_export mi_decl_restrict char* mi_heap_strdup(mi_heap_t* heap, const char* s)            mi_attr_noexcept mi_attr_malloc;
mi_decl_nodiscard mi_decl_export mi_decl_restrict char* mi_heap_strndup(mi_heap_t* heap, const char* s, size_t n) mi_attr_noexcept mi_attr_malloc;
mi_decl_nodiscard mi_decl_export mi_decl_restrict char* mi_heap_realpath(mi_heap_t* heap, const char* fname, char* resolved_name) mi_attr_noexcept mi_attr_malloc;

mi_decl_nodiscard mi_decl_export mi_decl_restrict void* mi_heap_malloc_aligned(mi_heap_t* heap, size_t size, size_t alignment) mi_attr_noexcept mi_attr_malloc mi_attr_alloc_size(2) mi_attr_alloc_align(3);
mi_decl_nodiscard mi_decl_export mi_decl_restrict void* mi_heap_malloc_aligned_at(mi_heap_t* heap, size_t size, size_t alignment, size_t offset) mi_attr_noexcept mi_attr_malloc mi_attr_alloc_size(2);
mi_decl_nodiscard mi_decl_export mi_decl_restrict void* mi_heap_zalloc_aligned(mi_heap_t* heap, size_t size, size_t alignment) mi_attr_noexcept mi_attr_malloc mi_attr_alloc_size(2) mi_attr_alloc_align(3);
mi_decl_nodiscard mi_decl_export mi_decl_restrict void* mi_heap_zalloc_aligned_at(mi_heap_t* heap, size_t size, size_t alignment, size_t offset) mi_attr_noexcept mi_attr_malloc mi_attr_alloc_size(2);
mi_decl_nodiscard mi_decl_export mi_decl_restrict void* mi_heap_calloc_aligned(mi_heap_t* heap, size_t count, size_t size, size_t alignment) mi_attr_noexcept mi_attr_malloc mi_attr_alloc_size2(2, 3) mi_attr_alloc_align(4);
mi_decl_nodiscard mi_decl_export mi_decl_restrict void* mi_heap_calloc_aligned_at(mi_heap_t* heap, size_t count, size_t size, size_t alignment, size_t offset) mi_attr_noexcept mi_attr_malloc mi_attr_alloc_size2(2, 3);
mi_decl_nodiscard mi_decl_export void* mi_heap_realloc_aligned(mi_heap_t* heap, void* p, size_t newsize, size_t alignment) mi_attr_noexcept mi_attr_alloc_size(3) mi_attr_alloc_align(4);
mi_decl_nodiscard mi_decl_export void* mi_heap_realloc_aligned_at(mi_heap_t* heap, void* p, size_t newsize, size_t alignment, size_t offset) mi_attr_noexcept mi_attr_alloc_size(3);


// --------------------------------------------------------------------------------
// Zero initialized re-allocation.
// Only valid on memory that was originally allocated with zero initialization too.
// e.g. `mi_calloc`, `mi_zalloc`, `mi_zalloc_aligned` etc.
// see <https://github.com/microsoft/mimalloc/issues/63#issuecomment-508272992>
// --------------------------------------------------------------------------------

mi_decl_nodiscard mi_decl_export void* mi_rezalloc(void* p, size_t newsize)                mi_attr_noexcept mi_attr_alloc_size(2);
mi_decl_nodiscard mi_decl_export void* mi_recalloc(void* p, size_t newcount, size_t size)  mi_attr_noexcept mi_attr_alloc_size2(2,3);

mi_decl_nodiscard mi_decl_export void* mi_rezalloc_aligned(void* p, size_t newsize, size_t alignment) mi_attr_noexcept mi_attr_alloc_size(2) mi_attr_alloc_align(3);
mi_decl_nodiscard mi_decl_export void* mi_rezalloc_aligned_at(void* p, size_t newsize, size_t alignment, size_t offset) mi_attr_noexcept mi_attr_alloc_size(2);
mi_decl_nodiscard mi_decl_export void* mi_recalloc_aligned(void* p, size_t newcount, size_t size, size_t alignment) mi_attr_noexcept mi_attr_alloc_size2(2,3) mi_attr_alloc_align(4);
mi_decl_nodiscard mi_decl_export void* mi_recalloc_aligned_at(void* p, size_t newcount, size_t size, size_t alignment, size_t offset) mi_attr_noexcept mi_attr_alloc_size2(2,3);

mi_decl_nodiscard mi_decl_export void* mi_heap_rezalloc(mi_heap_t* heap, void* p, size_t newsize)                mi_attr_noexcept mi_attr_alloc_size(3);
mi_decl_nodiscard mi_decl_export void* mi_heap_recalloc(mi_heap_t* heap, void* p, size_t newcount, size_t size)  mi_attr_noexcept mi_attr_alloc_size2(3,4);

mi_decl_nodiscard mi_decl_export void* mi_heap_rezalloc_aligned(mi_heap_t* heap, void* p, size_t newsize, size_t alignment) mi_attr_noexcept mi_attr_alloc_size(3) mi_attr_alloc_align(4);
mi_decl_nodiscard mi_decl_export void* mi_heap_rezalloc_aligned_at(mi_heap_t* heap, void* p, size_t newsize, size_t alignment, size_t offset) mi_attr_noexcept mi_attr_alloc_size(3);
mi_decl_nodiscard mi_decl_export void* mi_heap_recalloc_aligned(mi_heap_t* heap, void* p, size_t newcount, size_t size, size_t alignment) mi_attr_noexcept mi_attr_alloc_size2(3,4) mi_attr_alloc_align(5);
mi_decl_nodiscard mi_decl_export void* mi_heap_recalloc_aligned_at(mi_heap_t* heap, void* p, size_t newcount, size_t size, size_t alignment, size_t offset) mi_attr_noexcept mi_attr_alloc_size2(3,4);


// ------------------------------------------------------
// Analysis
// ------------------------------------------------------

mi_decl_export bool mi_heap_contains_block(mi_heap_t* heap, const void* p);
mi_decl_export bool mi_heap_check_owned(mi_heap_t* heap, const void* p);
mi_decl_export bool mi_check_owned(const void* p);

// An area of heap space contains blocks of a single size.
typedef struct mi_heap_area_s {
  void*  blocks;      // start of the area containing heap blocks
  size_t reserved;    // bytes reserved for this area (virtual)
  size_t committed;   // current available bytes for this area
  size_t used;        // bytes in use by allocated blocks
  size_t block_size;  // size in bytes of each block
} mi_heap_area_t;

typedef bool (mi_cdecl mi_block_visit_fun)(const mi_heap_t* heap, const mi_heap_area_t* area, void* block, size_t block_size, void* arg);

mi_decl_export bool mi_heap_visit_blocks(const mi_heap_t* heap, bool visit_all_blocks, mi_block_visit_fun* visitor, void* arg);

// Experimental
mi_decl_nodiscard mi_decl_export bool mi_is_in_heap_region(const void* p) mi_attr_noexcept;
mi_decl_nodiscard mi_decl_export bool mi_is_redirected() mi_attr_noexcept;

mi_decl_export int mi_reserve_huge_os_pages_interleave(size_t pages, size_t numa_nodes, size_t timeout_msecs) mi_attr_noexcept;
mi_decl_export int mi_reserve_huge_os_pages_at(size_t pages, int numa_node, size_t timeout_msecs) mi_attr_noexcept;

// deprecated
mi_decl_export int  mi_reserve_huge_os_pages(size_t pages, double max_secs, size_t* pages_reserved) mi_attr_noexcept;


// ------------------------------------------------------
// Convenience
// ------------------------------------------------------

#define mi_malloc_tp(tp)                ((tp*)mi_malloc(sizeof(tp)))
#define mi_zalloc_tp(tp)                ((tp*)mi_zalloc(sizeof(tp)))
#define mi_calloc_tp(tp,n)              ((tp*)mi_calloc(n,sizeof(tp)))
#define mi_mallocn_tp(tp,n)             ((tp*)mi_mallocn(n,sizeof(tp)))
#define mi_reallocn_tp(p,tp,n)          ((tp*)mi_reallocn(p,n,sizeof(tp)))
#define mi_recalloc_tp(p,tp,n)          ((tp*)mi_recalloc(p,n,sizeof(tp)))

#define mi_heap_malloc_tp(hp,tp)        ((tp*)mi_heap_malloc(hp,sizeof(tp)))
#define mi_heap_zalloc_tp(hp,tp)        ((tp*)mi_heap_zalloc(hp,sizeof(tp)))
#define mi_heap_calloc_tp(hp,tp,n)      ((tp*)mi_heap_calloc(hp,n,sizeof(tp)))
#define mi_heap_mallocn_tp(hp,tp,n)     ((tp*)mi_heap_mallocn(hp,n,sizeof(tp)))
#define mi_heap_reallocn_tp(hp,p,tp,n)  ((tp*)mi_heap_reallocn(hp,p,n,sizeof(tp)))
#define mi_heap_recalloc_tp(hp,p,tp,n)  ((tp*)mi_heap_recalloc(hp,p,n,sizeof(tp)))


// ------------------------------------------------------
// Options, all `false` by default
// ------------------------------------------------------

typedef enum mi_option_e {
  // stable options
  mi_option_show_errors,
  mi_option_show_stats,
  mi_option_verbose,
  // the following options are experimental
  mi_option_eager_commit,
  mi_option_eager_region_commit,
  mi_option_reset_decommits,
  mi_option_large_os_pages,         // implies eager commit
  mi_option_reserve_huge_os_pages,
  mi_option_segment_cache,
  mi_option_page_reset,
  mi_option_abandoned_page_reset,
  mi_option_segment_reset,
  mi_option_eager_commit_delay,
  mi_option_reset_delay,
  mi_option_use_numa_nodes,
  mi_option_eager_page_commit,
  mi_option_os_tag,
  mi_option_max_errors,
<<<<<<< HEAD
  _mi_option_last,  
=======
  _mi_option_last
>>>>>>> 5cfdc39f
} mi_option_t;


mi_decl_nodiscard mi_decl_export bool mi_option_is_enabled(mi_option_t option);
mi_decl_export void mi_option_enable(mi_option_t option);
mi_decl_export void mi_option_disable(mi_option_t option);
mi_decl_export void mi_option_set_enabled(mi_option_t option, bool enable);
mi_decl_export void mi_option_set_enabled_default(mi_option_t option, bool enable);

mi_decl_nodiscard mi_decl_export long mi_option_get(mi_option_t option);
mi_decl_export void mi_option_set(mi_option_t option, long value);
mi_decl_export void mi_option_set_default(mi_option_t option, long value);


// -------------------------------------------------------------------------------------------------------
// "mi" prefixed implementations of various posix, Unix, Windows, and C++ allocation functions.
// (This can be convenient when providing overrides of these functions as done in `mimalloc-override.h`.)
// note: we use `mi_cfree` as "checked free" and it checks if the pointer is in our heap before free-ing.
// -------------------------------------------------------------------------------------------------------

mi_decl_export void  mi_cfree(void* p) mi_attr_noexcept;
mi_decl_export void* mi__expand(void* p, size_t newsize) mi_attr_noexcept;
mi_decl_nodiscard mi_decl_export size_t mi_malloc_size(const void* p)        mi_attr_noexcept;
mi_decl_nodiscard mi_decl_export size_t mi_malloc_usable_size(const void *p) mi_attr_noexcept;

mi_decl_export int mi_posix_memalign(void** p, size_t alignment, size_t size)   mi_attr_noexcept;
mi_decl_nodiscard mi_decl_export mi_decl_restrict void* mi_memalign(size_t alignment, size_t size) mi_attr_noexcept mi_attr_malloc mi_attr_alloc_size(2) mi_attr_alloc_align(1);
mi_decl_nodiscard mi_decl_export mi_decl_restrict void* mi_valloc(size_t size)  mi_attr_noexcept mi_attr_malloc mi_attr_alloc_size(1);
mi_decl_nodiscard mi_decl_export mi_decl_restrict void* mi_pvalloc(size_t size) mi_attr_noexcept mi_attr_malloc mi_attr_alloc_size(1);
mi_decl_nodiscard mi_decl_export mi_decl_restrict void* mi_aligned_alloc(size_t alignment, size_t size) mi_attr_noexcept mi_attr_malloc mi_attr_alloc_size(2) mi_attr_alloc_align(1);

mi_decl_nodiscard mi_decl_export void* mi_reallocarray(void* p, size_t count, size_t size) mi_attr_noexcept mi_attr_alloc_size2(2,3);
mi_decl_nodiscard mi_decl_export void* mi_aligned_recalloc(void* p, size_t newcount, size_t size, size_t alignment) mi_attr_noexcept;
mi_decl_nodiscard mi_decl_export void* mi_aligned_offset_recalloc(void* p, size_t newcount, size_t size, size_t alignment, size_t offset) mi_attr_noexcept;

mi_decl_nodiscard mi_decl_export mi_decl_restrict unsigned short* mi_wcsdup(const unsigned short* s) mi_attr_noexcept mi_attr_malloc;
mi_decl_nodiscard mi_decl_export mi_decl_restrict unsigned char*  mi_mbsdup(const unsigned char* s)  mi_attr_noexcept mi_attr_malloc;
mi_decl_export int mi_dupenv_s(char** buf, size_t* size, const char* name)                      mi_attr_noexcept;
mi_decl_export int mi_wdupenv_s(unsigned short** buf, size_t* size, const unsigned short* name) mi_attr_noexcept;

mi_decl_export void mi_free_size(void* p, size_t size)                           mi_attr_noexcept;
mi_decl_export void mi_free_size_aligned(void* p, size_t size, size_t alignment) mi_attr_noexcept;
mi_decl_export void mi_free_aligned(void* p, size_t alignment)                   mi_attr_noexcept;

// The `mi_new` wrappers implement C++ semantics on out-of-memory instead of directly returning `NULL`.
// (and call `std::get_new_handler` and potentially raise a `std::bad_alloc` exception).
mi_decl_nodiscard mi_decl_export mi_decl_restrict void* mi_new(size_t size)                   mi_attr_malloc mi_attr_alloc_size(1);
mi_decl_nodiscard mi_decl_export mi_decl_restrict void* mi_new_aligned(size_t size, size_t alignment) mi_attr_malloc mi_attr_alloc_size(1) mi_attr_alloc_align(2);
mi_decl_nodiscard mi_decl_export mi_decl_restrict void* mi_new_nothrow(size_t size)           mi_attr_noexcept mi_attr_malloc mi_attr_alloc_size(1);
mi_decl_nodiscard mi_decl_export mi_decl_restrict void* mi_new_aligned_nothrow(size_t size, size_t alignment) mi_attr_noexcept mi_attr_malloc mi_attr_alloc_size(1) mi_attr_alloc_align(2);
mi_decl_nodiscard mi_decl_export mi_decl_restrict void* mi_new_n(size_t count, size_t size)   mi_attr_malloc mi_attr_alloc_size2(1, 2);
mi_decl_nodiscard mi_decl_export void* mi_new_realloc(void* p, size_t newsize)                mi_attr_alloc_size(2);
mi_decl_nodiscard mi_decl_export void* mi_new_reallocn(void* p, size_t newcount, size_t size) mi_attr_alloc_size2(2, 3);

#ifdef __cplusplus
}
#endif

// ---------------------------------------------------------------------------------------------
// Implement the C++ std::allocator interface for use in STL containers.
// (note: see `mimalloc-new-delete.h` for overriding the new/delete operators globally)
// ---------------------------------------------------------------------------------------------
#ifdef __cplusplus

#include <cstdint>     // PTRDIFF_MAX
#if (__cplusplus >= 201103L) || (_MSC_VER > 1900)  // C++11
#include <type_traits> // std::true_type
#include <utility>     // std::forward
#endif

template<class T> struct mi_stl_allocator {
  typedef T                 value_type;
  typedef std::size_t       size_type;
  typedef std::ptrdiff_t    difference_type;
  typedef value_type&       reference;
  typedef value_type const& const_reference;
  typedef value_type*       pointer;
  typedef value_type const* const_pointer;
  template <class U> struct rebind { typedef mi_stl_allocator<U> other; };

  mi_stl_allocator()                                             mi_attr_noexcept = default;
  mi_stl_allocator(const mi_stl_allocator&)                      mi_attr_noexcept = default;
  template<class U> mi_stl_allocator(const mi_stl_allocator<U>&) mi_attr_noexcept { }
  mi_stl_allocator  select_on_container_copy_construction() const { return *this; }
  void              deallocate(T* p, size_type) { mi_free(p); }

  #if (__cplusplus >= 201703L)  // C++17
  mi_decl_nodiscard T* allocate(size_type count) { return static_cast<T*>(mi_new_n(count, sizeof(T))); }
  mi_decl_nodiscard T* allocate(size_type count, const void*) { return allocate(count); }
  #else
  mi_decl_nodiscard pointer allocate(size_type count, const void* = 0) { return static_cast<pointer>(mi_new_n(count, sizeof(value_type))); }
  #endif

  #if ((__cplusplus >= 201103L) || (_MSC_VER > 1900))  // C++11
  using propagate_on_container_copy_assignment = std::true_type;
  using propagate_on_container_move_assignment = std::true_type;
  using propagate_on_container_swap            = std::true_type;
  using is_always_equal                        = std::true_type;
  template <class U, class ...Args> void construct(U* p, Args&& ...args) { ::new(p) U(std::forward<Args>(args)...); }
  template <class U> void destroy(U* p) mi_attr_noexcept { p->~U(); }
  #else
  void construct(pointer p, value_type const& val) { ::new(p) value_type(val); }
  void destroy(pointer p) { p->~value_type(); }
  #endif

  size_type     max_size() const mi_attr_noexcept { return (PTRDIFF_MAX/sizeof(value_type)); }
  pointer       address(reference x) const        { return &x; }
  const_pointer address(const_reference x) const  { return &x; }
};

template<class T1,class T2> bool operator==(const mi_stl_allocator<T1>& , const mi_stl_allocator<T2>& ) mi_attr_noexcept { return true; }
template<class T1,class T2> bool operator!=(const mi_stl_allocator<T1>& , const mi_stl_allocator<T2>& ) mi_attr_noexcept { return false; }
#endif // __cplusplus

#endif<|MERGE_RESOLUTION|>--- conflicted
+++ resolved
@@ -309,11 +309,7 @@
   mi_option_eager_page_commit,
   mi_option_os_tag,
   mi_option_max_errors,
-<<<<<<< HEAD
-  _mi_option_last,  
-=======
   _mi_option_last
->>>>>>> 5cfdc39f
 } mi_option_t;
 
 

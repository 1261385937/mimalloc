/* ----------------------------------------------------------------------------
Copyright (c) 2018, Microsoft Research, Daan Leijen
This is free software; you can redistribute it and/or modify it under the
terms of the MIT license. A copy of the license can be found in the file
"LICENSE" at the root of this distribution.
-----------------------------------------------------------------------------*/
#pragma once
#ifndef MIMALLOC_H
#define MIMALLOC_H

#define MI_MALLOC_VERSION 160   // major + 2 digits minor

// ------------------------------------------------------
// Compiler specific attributes
// ------------------------------------------------------

#ifdef __cplusplus
  #if (__cplusplus >= 201103L) || (_MSC_VER > 1900)  // C++11
    #define mi_attr_noexcept   noexcept
  #else
    #define mi_attr_noexcept   throw()
  #endif
#else
  #define mi_attr_noexcept
#endif

#if (__cplusplus >= 201703)
  #define mi_decl_nodiscard    [[nodiscard]]
<<<<<<< HEAD
#elif (__GNUC__ >= 4)
=======
#elif (__GNUC__ >= 4) || defined(__clang__)  // includes clang, icc, and clang-cl
>>>>>>> 67de2549
  #define mi_decl_nodiscard    __attribute__((warn_unused_result))
#elif (_MSC_VER >= 1700) 
  #define mi_decl_nodiscard    _Check_return_
#else
  #define mi_decl_nodiscard
#endif

#ifdef _MSC_VER
  #if !defined(MI_SHARED_LIB)
    #define mi_decl_export
  #elif defined(MI_SHARED_LIB_EXPORT)
    #define mi_decl_export              __declspec(dllexport)
  #else
    #define mi_decl_export              __declspec(dllimport)
  #endif
  #if (_MSC_VER >= 1900) && !defined(__EDG__)
    #define mi_decl_restrict            __declspec(allocator) __declspec(restrict)
  #else
    #define mi_decl_restrict            __declspec(restrict)
  #endif
  #define mi_cdecl                      __cdecl
  #define mi_attr_malloc
  #define mi_attr_alloc_size(s)
  #define mi_attr_alloc_size2(s1,s2)
  #define mi_attr_alloc_align(p)
#elif defined(__GNUC__)                 // includes clang and icc
  #define mi_cdecl                      // leads to warnings... __attribute__((cdecl))
  #define mi_decl_export                __attribute__((visibility("default")))
  #define mi_decl_restrict
  #define mi_attr_malloc                __attribute__((malloc))
  #if (defined(__clang_major__) && (__clang_major__ < 4)) || (__GNUC__ < 5)
    #define mi_attr_alloc_size(s)
    #define mi_attr_alloc_size2(s1,s2)
    #define mi_attr_alloc_align(p)
  #elif defined(__INTEL_COMPILER)
    #define mi_attr_alloc_size(s)       __attribute__((alloc_size(s)))
    #define mi_attr_alloc_size2(s1,s2)  __attribute__((alloc_size(s1,s2)))
    #define mi_attr_alloc_align(p)
  #else
    #define mi_attr_alloc_size(s)       __attribute__((alloc_size(s)))
    #define mi_attr_alloc_size2(s1,s2)  __attribute__((alloc_size(s1,s2)))
    #define mi_attr_alloc_align(p)      __attribute__((alloc_align(p)))
  #endif
#else
  #define mi_cdecl
  #define mi_decl_export
  #define mi_decl_restrict
  #define mi_attr_malloc
  #define mi_attr_alloc_size(s)
  #define mi_attr_alloc_size2(s1,s2)
  #define mi_attr_alloc_align(p)
#endif

// ------------------------------------------------------
// Includes
// ------------------------------------------------------

#include <stddef.h>     // size_t
#include <stdbool.h>    // bool
#include <stdlib.h>     // wchar_t

#ifdef __cplusplus
extern "C" {
#endif


// ------------------------------------------------------
// Debugging
// ------------------------------------------------------

#ifdef NDEBUG

#define mi_declx(tp,name,attrs,...)  tp name(__VA_ARGS__) attrs 

#else
typedef struct mi_source_s {
  long long src; // packed encoding of the source location.
} mi_source_t;

mi_decl_export mi_source_t  mi_source_ret(void* return_address);
mi_decl_export mi_source_t  mi_source_loc(const char* fname, int lineno);
mi_decl_export void*        mi_source_unpack(mi_source_t source, const char** fname, int* lineno);

#define mi_declx(tp,name,attrs,...) \
  tp dbg_##name( __VA_ARGS__, mi_source_t dbg_source) attrs; \
  tp name(__VA_ARGS__) attrs

#endif

#define mi_decl_malloc(tp,name,...)  mi_declx(mi_decl_nodiscard mi_decl_export mi_decl_restrict tp, name, mi_attr_noexcept mi_attr_malloc, __VA_ARGS__)
#define mi_decl_new(tp,name,...)     mi_declx(mi_decl_nodiscard mi_decl_export mi_decl_restrict tp, name, mi_attr_malloc, __VA_ARGS__)
#define mi_decl_realloc(tp,name,...) mi_declx(mi_decl_nodiscard mi_decl_export tp, name, mi_attr_noexcept, __VA_ARGS__)
#define mi_decl_noexcpt(tp,name,...) mi_declx(mi_decl_export tp, name, mi_attr_noexcept, __VA_ARGS__)


// ------------------------------------------------------
// Standard malloc interface
// ------------------------------------------------------


mi_decl_export void  mi_free(void* p) mi_attr_noexcept;

mi_decl_malloc( void*, mi_malloc,  size_t size)               mi_attr_alloc_size(1);
mi_decl_malloc( void*, mi_calloc,  size_t count, size_t size) mi_attr_alloc_size2(1, 2);
mi_decl_realloc(void*, mi_realloc, void* p, size_t newsize)   mi_attr_alloc_size(2);
mi_decl_noexcpt(void*, mi_expand,  void* p, size_t newsize)   mi_attr_alloc_size(2);

mi_decl_malloc( char*, mi_strdup,  const char* s);
mi_decl_malloc( char*, mi_strndup, const char* s, size_t n);
mi_decl_malloc( char*, mi_realpath,const char* fname, char* resolved_name);


// ------------------------------------------------------
// Extended functionality
// ------------------------------------------------------
#define MI_SMALL_WSIZE_MAX  (128)
#define MI_SMALL_SIZE_MAX   (MI_SMALL_WSIZE_MAX*sizeof(void*))

mi_decl_malloc( void*, mi_malloc_small, size_t size)  mi_attr_alloc_size(1);
mi_decl_malloc( void*, mi_zalloc_small, size_t size)  mi_attr_alloc_size(1);
mi_decl_malloc( void*, mi_zalloc, size_t size)        mi_attr_alloc_size(1);

mi_decl_malloc( void*, mi_mallocn, size_t count, size_t size)            mi_attr_alloc_size2(1,2);
mi_decl_realloc(void*, mi_reallocn, void* p, size_t count, size_t size)  mi_attr_alloc_size2(2,3);
mi_decl_realloc(void*, mi_reallocf, void* p, size_t newsize)             mi_attr_alloc_size(2);

mi_decl_nodiscard mi_decl_export size_t mi_usable_size(const void* p) mi_attr_noexcept;
mi_decl_nodiscard mi_decl_export size_t mi_good_size(size_t size)     mi_attr_noexcept;


// ------------------------------------------------------
// Internals
// ------------------------------------------------------

typedef void (mi_cdecl mi_deferred_free_fun)(bool force, unsigned long long heartbeat, void* arg);
mi_decl_export void mi_register_deferred_free(mi_deferred_free_fun* deferred_free, void* arg) mi_attr_noexcept;

typedef void (mi_cdecl mi_output_fun)(const char* msg, void* arg);
mi_decl_export void mi_register_output(mi_output_fun* out, void* arg) mi_attr_noexcept;

typedef void (mi_cdecl mi_error_fun)(int err, void* arg);
mi_decl_export void mi_register_error(mi_error_fun* fun, void* arg);

mi_decl_export void mi_collect(bool force)    mi_attr_noexcept;
mi_decl_export int  mi_version(void)          mi_attr_noexcept;
mi_decl_export void mi_stats_reset(void)      mi_attr_noexcept;
mi_decl_export void mi_stats_merge(void)      mi_attr_noexcept;
mi_decl_export void mi_stats_print(void* out) mi_attr_noexcept;  // backward compatibility: `out` is ignored and should be NULL
mi_decl_export void mi_stats_print_out(mi_output_fun* out, void* arg) mi_attr_noexcept;

mi_decl_export void mi_process_init(void)     mi_attr_noexcept;
mi_decl_export void mi_thread_init(void)      mi_attr_noexcept;
mi_decl_export void mi_thread_done(void)      mi_attr_noexcept;
mi_decl_export void mi_thread_stats_print_out(mi_output_fun* out, void* arg) mi_attr_noexcept;


// -------------------------------------------------------------------------------------
// Aligned allocation
// Note that `alignment` always follows `size` for consistency with unaligned
// allocation, but unfortunately this differs from `posix_memalign` and `aligned_alloc`.
// -------------------------------------------------------------------------------------

mi_decl_malloc( void*, mi_malloc_aligned,  size_t size, size_t alignment)                mi_attr_alloc_size(1) mi_attr_alloc_align(2);
mi_decl_malloc( void*, mi_zalloc_aligned,  size_t size, size_t alignment)                mi_attr_alloc_size(1) mi_attr_alloc_align(2);
mi_decl_malloc( void*, mi_calloc_aligned,  size_t count, size_t size, size_t alignment)  mi_attr_alloc_size2(1,2) mi_attr_alloc_align(3);
mi_decl_realloc(void*, mi_realloc_aligned, void* p, size_t newsize, size_t alignment)    mi_attr_alloc_size(2) mi_attr_alloc_align(3);

mi_decl_malloc( void*, mi_malloc_aligned_at,  size_t size, size_t alignment, size_t offset)  mi_attr_alloc_size(1);
mi_decl_malloc( void*, mi_zalloc_aligned_at,  size_t size, size_t alignment, size_t offset)  mi_attr_alloc_size(1);
mi_decl_malloc( void*, mi_calloc_aligned_at,  size_t count, size_t size, size_t alignment, size_t offset)  mi_attr_alloc_size2(1, 2);
mi_decl_realloc(void*, mi_realloc_aligned_at, void* p, size_t newsize, size_t alignment, size_t offset)    mi_attr_alloc_size(2);


// -------------------------------------------------------------------------------------
// Heaps: first-class, but can only allocate from the same thread that created it.
// -------------------------------------------------------------------------------------

struct mi_heap_s;
typedef struct mi_heap_s mi_heap_t;

mi_decl_nodiscard mi_decl_export mi_heap_t* mi_heap_new(void);
mi_decl_export void       mi_heap_delete(mi_heap_t* heap);
mi_decl_export void       mi_heap_destroy(mi_heap_t* heap);
mi_decl_export mi_heap_t* mi_heap_set_default(mi_heap_t* heap);
mi_decl_export mi_heap_t* mi_heap_get_default(void);
mi_decl_export mi_heap_t* mi_heap_get_backing(void);
mi_decl_export void       mi_heap_collect(mi_heap_t* heap, bool force) mi_attr_noexcept;

mi_decl_malloc( void*, mi_heap_malloc,   mi_heap_t* heap, size_t size)               mi_attr_alloc_size(2);
mi_decl_malloc( void*, mi_heap_zalloc,   mi_heap_t* heap, size_t size)               mi_attr_alloc_size(2);
mi_decl_malloc( void*, mi_heap_calloc,   mi_heap_t* heap, size_t count, size_t size) mi_attr_alloc_size2(2, 3);
mi_decl_malloc( void*, mi_heap_mallocn,  mi_heap_t* heap, size_t count, size_t size) mi_attr_alloc_size2(2, 3);
mi_decl_malloc( void*, mi_heap_malloc_small, mi_heap_t* heap, size_t size)           mi_attr_alloc_size(2);
mi_decl_malloc( void*, mi_heap_zalloc_small, mi_heap_t* heap, size_t size)           mi_attr_alloc_size(2);

mi_decl_realloc(void*, mi_heap_realloc,  mi_heap_t* heap, void* p, size_t newsize)   mi_attr_alloc_size(3);
mi_decl_realloc(void*, mi_heap_reallocn, mi_heap_t* heap, void* p, size_t count, size_t size);
mi_decl_realloc(void*, mi_heap_reallocf, mi_heap_t* heap, void* p, size_t newsize)   mi_attr_alloc_size(3);

mi_decl_malloc( char*, mi_heap_strdup,   mi_heap_t* heap, const char* s);
mi_decl_malloc( char*, mi_heap_strndup,  mi_heap_t* heap, const char* s, size_t n);
mi_decl_malloc( char*, mi_heap_realpath, mi_heap_t* heap, const char* fname, char* resolved_name);

mi_decl_malloc( void*, mi_heap_malloc_aligned, mi_heap_t* heap, size_t size, size_t alignment)               mi_attr_alloc_size(2) mi_attr_alloc_align(3);
mi_decl_malloc( void*, mi_heap_zalloc_aligned, mi_heap_t* heap, size_t size, size_t alignment)               mi_attr_alloc_size(2) mi_attr_alloc_align(3);
mi_decl_malloc( void*, mi_heap_calloc_aligned, mi_heap_t* heap, size_t count, size_t size, size_t alignment) mi_attr_alloc_size2(2, 3) mi_attr_alloc_align(4);
mi_decl_realloc(void*, mi_heap_realloc_aligned,mi_heap_t* heap, void* p, size_t newsize, size_t alignment)   mi_attr_alloc_size(3) mi_attr_alloc_align(4);

mi_decl_malloc( void*, mi_heap_malloc_aligned_at, mi_heap_t* heap, size_t size, size_t alignment, size_t offset)  mi_attr_alloc_size(2);
mi_decl_malloc( void*, mi_heap_zalloc_aligned_at, mi_heap_t* heap, size_t size, size_t alignment, size_t offset)  mi_attr_alloc_size(2);
mi_decl_malloc( void*, mi_heap_calloc_aligned_at, mi_heap_t* heap, size_t count, size_t size, size_t alignment, size_t offset) mi_attr_alloc_size2(2, 3);
mi_decl_realloc(void*, mi_heap_realloc_aligned_at,mi_heap_t* heap, void* p, size_t newsize, size_t alignment, size_t offset)   mi_attr_alloc_size(3);


// --------------------------------------------------------------------------------
// Zero initialized re-allocation.
// Only valid on memory that was originally allocated with zero initialization too.
// e.g. `mi_calloc`, `mi_zalloc`, `mi_zalloc_aligned` etc.
// see <https://github.com/microsoft/mimalloc/issues/63#issuecomment-508272992>
// --------------------------------------------------------------------------------

mi_decl_realloc(void*, mi_rezalloc, void* p, size_t newsize)                mi_attr_alloc_size(2);
mi_decl_realloc(void*, mi_recalloc, void* p, size_t newcount, size_t size)  mi_attr_alloc_size2(2,3);
mi_decl_realloc(void*, mi_rezalloc_aligned,    void* p, size_t newsize, size_t alignment)                mi_attr_alloc_size(2) mi_attr_alloc_align(3);
mi_decl_realloc(void*, mi_recalloc_aligned,    void* p, size_t newcount, size_t size, size_t alignment)  mi_attr_alloc_size2(2,3) mi_attr_alloc_align(4);
mi_decl_realloc(void*, mi_rezalloc_aligned_at, void* p, size_t newsize, size_t alignment, size_t offset) mi_attr_alloc_size(2);
mi_decl_realloc(void*, mi_recalloc_aligned_at, void* p, size_t newcount, size_t size, size_t alignment, size_t offset)  mi_attr_alloc_size2(2,3);

mi_decl_realloc(void*, mi_heap_rezalloc, mi_heap_t* heap, void* p, size_t newsize)                mi_attr_alloc_size(3);
mi_decl_realloc(void*, mi_heap_recalloc, mi_heap_t* heap, void* p, size_t newcount, size_t size)  mi_attr_alloc_size2(3,4);
mi_decl_realloc(void*, mi_heap_rezalloc_aligned,    mi_heap_t* heap, void* p, size_t newsize, size_t alignment)                 mi_attr_alloc_size(3) mi_attr_alloc_align(4);
mi_decl_realloc(void*, mi_heap_recalloc_aligned,    mi_heap_t* heap, void* p, size_t newcount, size_t size, size_t alignment)   mi_attr_alloc_size2(3,4) mi_attr_alloc_align(5);
mi_decl_realloc(void*, mi_heap_rezalloc_aligned_at, mi_heap_t* heap, void* p, size_t newsize, size_t alignment, size_t offset)  mi_attr_alloc_size(3);
mi_decl_realloc(void*, mi_heap_recalloc_aligned_at, mi_heap_t* heap, void* p, size_t newcount, size_t size, size_t alignment, size_t offset)  mi_attr_alloc_size2(3, 4);


// ------------------------------------------------------
// Analysis
// ------------------------------------------------------

mi_decl_nodiscard mi_decl_export bool mi_heap_contains_block(mi_heap_t* heap, const void* p);
mi_decl_nodiscard mi_decl_export bool mi_heap_check_owned(mi_heap_t* heap, const void* p);
mi_decl_nodiscard mi_decl_export bool mi_check_owned(const void* p);

// An area of heap space contains blocks of a single size.
typedef struct mi_heap_area_s {
  void*  blocks;      // start of the area containing heap blocks
  size_t reserved;    // bytes reserved for this area (virtual)
  size_t committed;   // current available bytes for this area
  size_t used;        // bytes in use by allocated blocks
  size_t block_size;  // size in bytes of each block
} mi_heap_area_t;

typedef bool (mi_cdecl mi_block_visit_fun)(const mi_heap_t* heap, const mi_heap_area_t* area, void* block, size_t block_size, void* arg);

mi_decl_export bool mi_heap_visit_blocks(const mi_heap_t* heap, bool visit_all_blocks, mi_block_visit_fun* visitor, void* arg);

// Experimental
mi_decl_nodiscard mi_decl_export bool mi_is_in_heap_region(const void* p) mi_attr_noexcept;
mi_decl_nodiscard mi_decl_export bool mi_is_redirected() mi_attr_noexcept;

mi_decl_export int mi_reserve_huge_os_pages_interleave(size_t pages, size_t numa_nodes, size_t timeout_msecs) mi_attr_noexcept;
mi_decl_export int mi_reserve_huge_os_pages_at(size_t pages, int numa_node, size_t timeout_msecs) mi_attr_noexcept;

// deprecated
mi_decl_export int  mi_reserve_huge_os_pages(size_t pages, double max_secs, size_t* pages_reserved) mi_attr_noexcept;


// ------------------------------------------------------
// Convenience
// ------------------------------------------------------

#define mi_malloc_tp(tp)                ((tp*)mi_malloc(sizeof(tp)))
#define mi_zalloc_tp(tp)                ((tp*)mi_zalloc(sizeof(tp)))
#define mi_calloc_tp(tp,n)              ((tp*)mi_calloc(n,sizeof(tp)))
#define mi_mallocn_tp(tp,n)             ((tp*)mi_mallocn(n,sizeof(tp)))
#define mi_reallocn_tp(p,tp,n)          ((tp*)mi_reallocn(p,n,sizeof(tp)))
#define mi_recalloc_tp(p,tp,n)          ((tp*)mi_recalloc(p,n,sizeof(tp)))

#define mi_heap_malloc_tp(hp,tp)        ((tp*)mi_heap_malloc(hp,sizeof(tp)))
#define mi_heap_zalloc_tp(hp,tp)        ((tp*)mi_heap_zalloc(hp,sizeof(tp)))
#define mi_heap_calloc_tp(hp,tp,n)      ((tp*)mi_heap_calloc(hp,n,sizeof(tp)))
#define mi_heap_mallocn_tp(hp,tp,n)     ((tp*)mi_heap_mallocn(hp,n,sizeof(tp)))
#define mi_heap_reallocn_tp(hp,p,tp,n)  ((tp*)mi_heap_reallocn(hp,p,n,sizeof(tp)))
#define mi_heap_recalloc_tp(hp,p,tp,n)  ((tp*)mi_heap_recalloc(hp,p,n,sizeof(tp)))


// ------------------------------------------------------
// Options, all `false` by default
// ------------------------------------------------------

typedef enum mi_option_e {
  // stable options
  mi_option_show_errors,
  mi_option_show_stats,
  mi_option_verbose,
  // the following options are experimental
  mi_option_eager_commit,
  mi_option_eager_region_commit,
  mi_option_reset_decommits,
  mi_option_large_os_pages,         // implies eager commit
  mi_option_reserve_huge_os_pages,
  mi_option_segment_cache,
  mi_option_page_reset,
  mi_option_abandoned_page_reset,
  mi_option_segment_reset,
  mi_option_eager_commit_delay,
  mi_option_reset_delay,
  mi_option_use_numa_nodes,
  mi_option_os_tag,
  mi_option_max_errors,
  _mi_option_last,
  mi_option_eager_page_commit = mi_option_eager_commit
} mi_option_t;


mi_decl_nodiscard mi_decl_export bool mi_option_is_enabled(mi_option_t option);
mi_decl_export void mi_option_enable(mi_option_t option);
mi_decl_export void mi_option_disable(mi_option_t option);
mi_decl_export void mi_option_set_enabled(mi_option_t option, bool enable);
mi_decl_export void mi_option_set_enabled_default(mi_option_t option, bool enable);

mi_decl_nodiscard mi_decl_export long mi_option_get(mi_option_t option);
mi_decl_export void mi_option_set(mi_option_t option, long value);
mi_decl_export void mi_option_set_default(mi_option_t option, long value);


// -------------------------------------------------------------------------------------------------------
// "mi" prefixed implementations of various posix, Unix, Windows, and C++ allocation functions.
// (This can be convenient when providing overrides of these functions as done in `mimalloc-override.h`.)
// note: we use `mi_cfree` as "checked free" and it checks if the pointer is in our heap before free-ing.
// -------------------------------------------------------------------------------------------------------

mi_decl_nodiscard mi_decl_export size_t mi_malloc_size(const void* p)        mi_attr_noexcept;
mi_decl_nodiscard mi_decl_export size_t mi_malloc_usable_size(const void *p) mi_attr_noexcept;

mi_decl_export void mi_cfree(void* p) mi_attr_noexcept;
mi_decl_export void mi_free_size(void* p, size_t size) mi_attr_noexcept;
mi_decl_export void mi_free_size_aligned(void* p, size_t size, size_t alignment) mi_attr_noexcept;
mi_decl_export void mi_free_aligned(void* p, size_t alignment) mi_attr_noexcept;

mi_decl_noexcpt(int,   mi_posix_memalign, void** p, size_t alignment, size_t size) mi_attr_alloc_size(3) mi_attr_alloc_align(2);
mi_decl_malloc( void*, mi_memalign, size_t alignment, size_t size)  mi_attr_alloc_size(2) mi_attr_alloc_align(1);
mi_decl_malloc( void*, mi_valloc, size_t size)                      mi_attr_alloc_size(1);
mi_decl_malloc( void*, mi_pvalloc, size_t size)                              mi_attr_alloc_size(1);
mi_decl_malloc( void*, mi_aligned_alloc, size_t alignment, size_t size)      mi_attr_alloc_size(2) mi_attr_alloc_align(1);
mi_decl_realloc(void*, mi_reallocarray, void* p, size_t count, size_t size)  mi_attr_alloc_size2(2,3);
mi_decl_realloc(void*, mi_aligned_recalloc, void* p, size_t newcount, size_t size, size_t alignment)  mi_attr_alloc_size2(2, 3) mi_attr_alloc_align(4);
mi_decl_realloc(void*, mi_aligned_offset_recalloc, void* p, size_t newcount, size_t size, size_t alignment, size_t offset) mi_attr_alloc_size2(2, 3);

mi_decl_malloc(wchar_t*,  mi_wcsdup, const wchar_t* s);
mi_decl_malloc(unsigned char*, mi_mbsdup, const unsigned char* s);
mi_decl_malloc(char*,     mi_getcwd, char* buf, size_t buf_len);

mi_decl_noexcpt(int,      mi__dupenv_s, char** buf, size_t* size, const char* name);
mi_decl_noexcpt(int,      mi__wdupenv_s, wchar_t** buf, size_t* size, const wchar_t* name);
mi_decl_noexcpt(void*,    mi__expand, void* p, size_t newsize);
mi_decl_malloc( char*,    mi__fullpath, char* buf, const char* path, size_t buf_len);
mi_decl_malloc( wchar_t*, mi__wfullpath, wchar_t* buf, const wchar_t* path, size_t buf_len);
mi_decl_malloc( wchar_t*, mi__wgetcwd, wchar_t* buf, size_t buf_len);
// todo: tempnam, _wgetdcwd, and _wgetdcwd_nolock

// The `mi_new` wrappers implement C++ semantics on out-of-memory instead of directly returning `NULL`.
// (and call `std::get_new_handler` and potentially raise a `std::bad_alloc` exception).
mi_decl_new(void*, mi_new, size_t size) mi_attr_alloc_size(1) ;
mi_decl_new(void*, mi_new_aligned, size_t size, size_t alignment) mi_attr_alloc_size(1) mi_attr_alloc_align(2) ;
mi_decl_new(void*, mi_new_n, size_t count, size_t size) mi_attr_alloc_size2(1, 2);
mi_decl_malloc(void*, mi_new_nothrow, size_t size) mi_attr_alloc_size(1);
mi_decl_malloc(void*, mi_new_aligned_nothrow, size_t size, size_t alignment) mi_attr_alloc_size(1) mi_attr_alloc_align(2);
mi_declx(mi_decl_nodiscard mi_decl_export void*, mi_new_realloc, , void* p, size_t newsize) mi_attr_alloc_size(2) ;
mi_declx(mi_decl_nodiscard mi_decl_export void*, mi_new_reallocn, , void* p, size_t newcount, size_t size) mi_attr_alloc_size2(2, 3) ;


// ----------------------------------------------------------------------
// end of extern "C"
// ----------------------------------------------------------------------

#ifdef __cplusplus
}
#endif

// ---------------------------------------------------------------------------------------------
// Implement the C++ std::allocator interface for use in STL containers.
// (note: see `mimalloc-new-delete.h` for overriding the new/delete operators globally)
// ---------------------------------------------------------------------------------------------
#ifdef __cplusplus

#include <cstdint>     // PTRDIFF_MAX
#if (__cplusplus >= 201103L) || (_MSC_VER > 1900)  // C++11
#include <type_traits> // std::true_type
#include <utility>     // std::forward
#endif

template<class T> struct mi_stl_allocator {
  typedef T                 value_type;
  typedef std::size_t       size_type;
  typedef std::ptrdiff_t    difference_type;
  typedef value_type& reference;
  typedef value_type const& const_reference;
  typedef value_type* pointer;
  typedef value_type const* const_pointer;
  template <class U> struct rebind { typedef mi_stl_allocator<U> other; };

  mi_stl_allocator()                                             mi_attr_noexcept = default;
  mi_stl_allocator(const mi_stl_allocator&)                      mi_attr_noexcept = default;
  template<class U> mi_stl_allocator(const mi_stl_allocator<U>&) mi_attr_noexcept { }
  mi_stl_allocator  select_on_container_copy_construction() const { return *this; }
  void              deallocate(T* p, size_type) { mi_free(p); }

#if (__cplusplus >= 201703L)  // C++17
  mi_decl_nodiscard T* allocate(size_type count) { return static_cast<T*>(mi_new_n(count, sizeof(T))); }
  mi_decl_nodiscard T* allocate(size_type count, const void*) { return allocate(count); }
#else
  mi_decl_nodiscard pointer allocate(size_type count, const void* = 0) { return static_cast<pointer>(mi_new_n(count, sizeof(value_type))); }
#endif

#if ((__cplusplus >= 201103L) || (_MSC_VER > 1900))  // C++11
  using propagate_on_container_copy_assignment = std::true_type;
  using propagate_on_container_move_assignment = std::true_type;
  using propagate_on_container_swap = std::true_type;
  using is_always_equal = std::true_type;
  template <class U, class ...Args> void construct(U* p, Args&& ...args) { ::new(p) U(std::forward<Args>(args)...); }
  template <class U> void destroy(U* p) mi_attr_noexcept { p->~U(); }
#else
  void construct(pointer p, value_type const& val) { ::new(p) value_type(val); }
  void destroy(pointer p) { p->~value_type(); }
#endif

  size_type     max_size() const mi_attr_noexcept { return (PTRDIFF_MAX/sizeof(value_type)); }
  pointer       address(reference x) const { return &x; }
  const_pointer address(const_reference x) const { return &x; }
};

template<class T1, class T2> bool operator==(const mi_stl_allocator<T1>&, const mi_stl_allocator<T2>&) mi_attr_noexcept { return true; }
template<class T1, class T2> bool operator!=(const mi_stl_allocator<T1>&, const mi_stl_allocator<T2>&) mi_attr_noexcept { return false; }
#endif // __cplusplus


// ---------------------------------------------------------------------------------------------
// Debugging API that tracks the source location of an allocation
// ---------------------------------------------------------------------------------------------

#ifdef NDEBUG
#define MI_SOURCE_XPARAM
#define MI_SOURCE_XARG
#define MI_SOURCE_XRET()
#define MI_SOURCE_XLOC()
#define MI_SOURCE_ARG(fun,...)  fun(__VA_ARGS__)
#define MI_SOURCE_RET(fun,...)  fun(__VA_ARGS__)
#define MI_SOURCE_LOC(fun,...)  fun(__VA_ARGS__)

#else
#ifdef _MSC_VER
#include <intrin.h>
#define mi_return_address()     _ReturnAddress()
#elif (defined(__GNUC__) && (__GNUC__>=3))  // includes clang and icc
#define mi_return_address()     __builtin_return_address(0)
#else
#define mi_return_address()     NULL
#endif
#define MI_SOURCE_XPARAM        , mi_source_t __mi_source
#define MI_SOURCE_XARG          , __mi_source
#define MI_SOURCE_XRET()        , mi_source_ret(mi_return_address())
#define MI_SOURCE_XLOC()        , mi_source_loc(__FILE__,__LINE__)
#define MI_SOURCE_ARG(fun,...)  dbg_##fun(__VA_ARGS__  MI_SOURCE_XARG)
#define MI_SOURCE_RET(fun,...)  dbg_##fun(__VA_ARGS__  MI_SOURCE_XRET())
#define MI_SOURCE_LOC(fun,...)  dbg_##fun(__VA_ARGS__  MI_SOURCE_XLOC())
#endif

#if !defined(NDEBUG) && !defined(MI_NO_SOURCE_DEBUG)

#define mi_malloc(n)            MI_SOURCE_LOC(mi_malloc,n)
#define mi_calloc(c,n)          MI_SOURCE_LOC(mi_calloc,c,n)
#define mi_realloc(p,n)         MI_SOURCE_LOC(mi_realloc,p,n)
#define mi_expand(p,n)          MI_SOURCE_LOC(mi_expand,p,n)
#define mi_strdup(s)            MI_SOURCE_LOC(mi_strdup,s)
#define mi_strndup(s,n)         MI_SOURCE_LOC(mi_strndup,s,n)
#define mi_realpath(f,n)        MI_SOURCE_LOC(mi_realpath,f,n)
#define mi_malloc_small(n)      MI_SOURCE_LOC(mi_malloc_small,n)
#define mi_zalloc_small(n)      MI_SOURCE_LOC(mi_zalloc_small,n)
#define mi_zalloc(n)            MI_SOURCE_LOC(mi_zalloc,n)
#define mi_mallocn(c,n)         MI_SOURCE_LOC(mi_mallocn,c,n)
#define mi_reallocn(p,c,n)      MI_SOURCE_LOC(mi_reallocn,p,c,n)
#define mi_reallocf(p,n)        MI_SOURCE_LOC(mi_reallocf,p,n)

#define mi_malloc_aligned(n,a)            MI_SOURCE_LOC(mi_malloc_aligned,n,a)
#define mi_zalloc_aligned(n,a)            MI_SOURCE_LOC(mi_zalloc_aligned,n,a)
#define mi_calloc_aligned(c,n,a)          MI_SOURCE_LOC(mi_calloc_aligned,c,n,a)
#define mi_realloc_aligned(p,n,a)         MI_SOURCE_LOC(mi_realloc_aligned,p,n,a)
#define mi_malloc_aligned_at(n,a,o)       MI_SOURCE_LOC(mi_malloc_aligned_at,n,a,o)
#define mi_zalloc_aligned_at(n,a,o)       MI_SOURCE_LOC(mi_zalloc_aligned_at,n,a,o)
#define mi_calloc_aligned_at(c,n,a,o)     MI_SOURCE_LOC(mi_calloc_aligned_at,c,n,a,o)
#define mi_realloc_aligned_at(p,n,a,o)    MI_SOURCE_LOC(mi_realloc_aligned_at,p,n,a,o)

#define mi_rezalloc(p,n)                  MI_SOURCE_LOC(mi_rezalloc,p,n)
#define mi_recalloc(p,c,n)                MI_SOURCE_LOC(mi_recalloc,p,c,n)
#define mi_rezalloc_aligned(p,n,a)        MI_SOURCE_LOC(mi_rezalloc_aligned,p,n,a)
#define mi_recalloc_aligned(p,c,n,a)      MI_SOURCE_LOC(mi_recalloc_aligned,p,c,n,a)
#define mi_rezalloc_aligned_at(p,n,a,o)   MI_SOURCE_LOC(mi_rezalloc_aligned_at,p,n,a,o)
#define mi_recalloc_aligned_at(p,c,n,a,o) MI_SOURCE_LOC(mi_recalloc_aligned_at,p,c,n,a,o)

#define mi_heap_malloc(h,n)               MI_SOURCE_LOC(mi_heap_malloc,h,n)
#define mi_heap_calloc(h,c,n)             MI_SOURCE_LOC(mi_heap_calloc,h,c,n)
#define mi_heap_realloc(h,p,n)            MI_SOURCE_LOC(mi_heap_realloc,h,p,n)
#define mi_heap_strdup(h,s)               MI_SOURCE_LOC(mi_heap_strdup,h,s)
#define mi_heap_strndup(h,s,n)            MI_SOURCE_LOC(mi_heap_strndup,h,s,n)
#define mi_heap_realpath(h,f,n)           MI_SOURCE_LOC(mi_heap_realpath,h,f,n)
#define mi_heap_malloc_small(h,n)         MI_SOURCE_LOC(mi_heap_malloc_small,h,n)
#define mi_heap_zalloc_small(h,n)         MI_SOURCE_LOC(mi_heap_zalloc_small,h,n)
#define mi_heap_zalloc(h,n)               MI_SOURCE_LOC(mi_heap_zalloc,h,n)
#define mi_heap_mallocn(h,c,n)            MI_SOURCE_LOC(mi_heap_mallocn,h,c,n)
#define mi_heap_reallocn(h,p,c,n)         MI_SOURCE_LOC(mi_heap_reallocn,h,p,c,n)
#define mi_heap_reallocf(h,p,n)           MI_SOURCE_LOC(mi_heap_reallocf,h,p,n)

#define mi_heap_malloc_aligned(h,n,a)            MI_SOURCE_LOC(mi_heap_malloc_aligned,h,n,a)
#define mi_heap_zalloc_aligned(h,n,a)            MI_SOURCE_LOC(mi_heap_zalloc_aligned,h,n,a)
#define mi_heap_calloc_aligned(h,c,n,a)          MI_SOURCE_LOC(mi_heap_calloc_aligned,h,c,n,a)
#define mi_heap_realloc_aligned(h,p,n,a)         MI_SOURCE_LOC(mi_heap_realloc_aligned,h,p,n,a)
#define mi_heap_malloc_aligned_at(h,n,a,o)       MI_SOURCE_LOC(mi_heap_malloc_aligned_at,h,n,a,o)
#define mi_heap_zalloc_aligned_at(h,n,a,o)       MI_SOURCE_LOC(mi_heap_zalloc_aligned_at,h,n,a,o)
#define mi_heap_calloc_aligned_at(h,c,n,a,o)     MI_SOURCE_LOC(mi_heap_calloc_aligned_at,h,c,n,a,o)
#define mi_heap_realloc_aligned_at(h,p,n,a,o)    MI_SOURCE_LOC(mi_heap_realloc_aligned_at,h,p,n,a,o)

#define mi_heap_rezalloc(h,p,n)                  MI_SOURCE_LOC(mi_heap_rezalloc,h,p,n)
#define mi_heap_recalloc(h,p,c,n)                MI_SOURCE_LOC(mi_heap_recalloc,h,p,c,n)
#define mi_heap_rezalloc_aligned(h,p,n,a)        MI_SOURCE_LOC(mi_heap_rezalloc_aligned,h,p,n,a)
#define mi_heap_recalloc_aligned(h,p,c,n,a)      MI_SOURCE_LOC(mi_heap_recalloc_aligned,h,p,c,n,a)
#define mi_heap_rezalloc_aligned_at(h,p,n,a,o)   MI_SOURCE_LOC(mi_heap_rezalloc_aligned_at,h,p,n,a,o)
#define mi_heap_recalloc_aligned_at(h,p,c,n,a,o) MI_SOURCE_LOC(mi_heap_recalloc_aligned_at,h,p,c,n,a,o)

#define mi_wcsdup(s)              MI_SOURCE_LOC(mi_wcsdup,s)
#define mi_mbsdup(s)              MI_SOURCE_LOC(mi_mbsdup,s)
#define mi_getcwd(b,n)            MI_SOURCE_LOC(mi_getcwd(b,n)
#define mi__dupenv_s(b,s,n)       MI_SOURCE_LOC(mi__dupenv_s,b,s,n)
#define mi__wdupenv_s(b,s,n)      MI_SOURCE_LOC(mi__wdupenv_s,b,s,n)
#define mi__expand(p,n)           MI_SOURCE_LOC(mi__expand,p,n)
#define mi__fullpath(b,p,n)       MI_SOURCE_LOC(mi__fullpath,b,p,n)
#define mi__wfullpath(b,p,n)      MI_SOURCE_LOC(mi__wfullpath,b,p,n)
#define mi__wgetcwd(b,n)          MI_SOURCE_LOC(mi__wgetcwd,b,n)

#define mi_posix_memalign(p,a,s)  MI_SOURCE_LOC(mi_posix_memalign,p,a,s)
#define mi_memalign(a,s)          MI_SOURCE_LOC(mi_memalign,a,s)
#define mi_valloc(s)              MI_SOURCE_LOC(mi_valloc,s)
#define mi_pvalloc(s)             MI_SOURCE_LOC(mi_pvalloc,s)
#define mi_aligned_alloc(a,s)     MI_SOURCE_LOC(mi_aligned_alloc,a,s)
#define mi_reallocarray(p,c,s)    MI_SOURCE_LOC(mi_reallocarray,p,c,s)

#define mi_aligned_recalloc(p,c,s,a)             MI_SOURCE_LOC(mi_aligned_recalloc,p,c,s,a)
#define mi_aligned_offset_recalloc(p,c,s,a,o)    MI_SOURCE_LOC(mi_aligned_offset_recalloc,p,c,s,a,o)

#endif


#endif // MIMALLOC_H<|MERGE_RESOLUTION|>--- conflicted
+++ resolved
@@ -26,11 +26,7 @@
 
 #if (__cplusplus >= 201703)
   #define mi_decl_nodiscard    [[nodiscard]]
-<<<<<<< HEAD
-#elif (__GNUC__ >= 4)
-=======
 #elif (__GNUC__ >= 4) || defined(__clang__)  // includes clang, icc, and clang-cl
->>>>>>> 67de2549
   #define mi_decl_nodiscard    __attribute__((warn_unused_result))
 #elif (_MSC_VER >= 1700) 
   #define mi_decl_nodiscard    _Check_return_

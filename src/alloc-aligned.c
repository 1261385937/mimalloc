--- conflicted
+++ resolved
@@ -53,11 +53,7 @@
 
   // .. and align within the allocation
   uintptr_t adjust = alignment - (((uintptr_t)p + offset) & align_mask);
-<<<<<<< HEAD
-  mi_assert_internal(adjust >= alignment);
-=======
   mi_assert_internal(adjust <= alignment);
->>>>>>> 6f73cc8b
   void* aligned_p = (adjust == alignment ? p : (void*)((uintptr_t)p + adjust));
   if (aligned_p != p) mi_page_set_has_aligned(_mi_ptr_page(p), true); 
   mi_assert_internal(((uintptr_t)aligned_p + offset) % alignment == 0);

--- conflicted
+++ resolved
@@ -45,7 +45,6 @@
   }
 }
 
-<<<<<<< HEAD
 void* mi__expand(void* p, size_t newsize) mi_attr_noexcept {  // Microsoft
   void* res = mi_expand(p, newsize);
   if (res == NULL) errno = ENOMEM;
@@ -62,71 +61,40 @@
 MI_SOURCE_API2(mi_decl_restrict void*, memalign, size_t, alignment, size_t, size)
 {
   void* p;
-  if (alignment <= MI_MAX_ALIGN_SIZE) {
+  if (mi_malloc_satisfies_alignment(alignment, size)) {
     p = MI_SOURCE_ARG(mi_malloc, size);
   }
   else {
     p = MI_SOURCE_ARG(mi_malloc_aligned, size, alignment);
   }
-=======
-int mi_posix_memalign(void** p, size_t alignment, size_t size) mi_attr_noexcept {
-  // Note: The spec dictates we should not modify `*p` on an error. (issue#27)
-  // <http://man7.org/linux/man-pages/man3/posix_memalign.3.html>
-  if (p == NULL) return EINVAL;
-  if (alignment % sizeof(void*) != 0) return EINVAL;   // natural alignment
-  if (!_mi_is_power_of_two(alignment)) return EINVAL;  // not a power of 2
-  void* q = (mi_malloc_satisfies_alignment(alignment, size) ? mi_malloc(size) : mi_malloc_aligned(size, alignment));
-  if (q==NULL && size != 0) return ENOMEM;
-  mi_assert_internal(((uintptr_t)q % alignment) == 0);
-  *p = q;
-  return 0;
-}
-
-mi_decl_restrict void* mi_memalign(size_t alignment, size_t size) mi_attr_noexcept {
-  void* p = (mi_malloc_satisfies_alignment(alignment,size) ? mi_malloc(size) : mi_malloc_aligned(size, alignment));
->>>>>>> 82684042
   mi_assert_internal(((uintptr_t)p % alignment) == 0);
   return p;
 }
 
-<<<<<<< HEAD
 MI_SOURCE_API1(mi_decl_restrict void*, valloc, size_t, size)
 {
-  return MI_SOURCE_ARG(mi_malloc_aligned, size, _mi_os_page_size());
-=======
-mi_decl_restrict void* mi_valloc(size_t size) mi_attr_noexcept {
-  return mi_memalign( _mi_os_page_size(), size );
->>>>>>> 82684042
+  return MI_SOURCE_ARG(mi_memalign, _mi_os_page_size(), size);
 }
 
 MI_SOURCE_API1(mi_decl_restrict void*, pvalloc, size_t, size)
 {
   size_t psize = _mi_os_page_size();
   if (size >= SIZE_MAX - psize) return NULL; // overflow
-<<<<<<< HEAD
   size_t asize = _mi_align_up(size, psize); 
   return MI_SOURCE_ARG(mi_malloc_aligned, asize, psize);
-=======
-  size_t asize = _mi_align_up(size, psize);
-  return mi_malloc_aligned(asize, psize);
->>>>>>> 82684042
 }
 
 MI_SOURCE_API2(mi_decl_restrict void*, aligned_alloc, size_t, alignment, size_t, size)
 {
   if (alignment==0 || !_mi_is_power_of_two(alignment)) return NULL; 
   if ((size&(alignment-1)) != 0) return NULL; // C11 requires integral multiple, see <https://en.cppreference.com/w/c/memory/aligned_alloc>
-<<<<<<< HEAD
   void* p;
-  if (alignment <= MI_MAX_ALIGN_SIZE) {
+  if (mi_malloc_satisfies_alignment(alignment, size)) {
     p = MI_SOURCE_ARG(mi_malloc, size);
   }
   else {
     p = MI_SOURCE_ARG(mi_malloc_aligned, size, alignment);
   }
-=======
-  void* p = (mi_malloc_satisfies_alignment(alignment, size) ? mi_malloc(size) : mi_malloc_aligned(size, alignment));
->>>>>>> 82684042
   mi_assert_internal(((uintptr_t)p % alignment) == 0);
   return p;
 }
@@ -139,7 +107,7 @@
   if (alignment % sizeof(void*) != 0) return EINVAL;   // natural alignment
   if (!_mi_is_power_of_two(alignment)) return EINVAL;  // not a power of 2
   void* q;
-  if (alignment <= MI_MAX_ALIGN_SIZE) {
+  if (mi_malloc_satisfies_alignment(alignment, size)) {
     q = MI_SOURCE_ARG(mi_malloc, size);
   }
   else {

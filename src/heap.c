/*----------------------------------------------------------------------------
Copyright (c) 2018, Microsoft Research, Daan Leijen
This is free software; you can redistribute it and/or modify it under the
terms of the MIT license. A copy of the license can be found in the file
"LICENSE" at the root of this distribution.
-----------------------------------------------------------------------------*/

#include "mimalloc.h"
#include "mimalloc-internal.h"
#include "mimalloc-atomic.h"

#include <string.h>  // memset, memcpy


/* -----------------------------------------------------------
  Helpers
----------------------------------------------------------- */

// return `true` if ok, `false` to break
typedef bool (heap_page_visitor_fun)(mi_heap_t* heap, mi_page_queue_t* pq, mi_page_t* page, void* arg1, void* arg2);

// Visit all pages in a heap; returns `false` if break was called.
static bool mi_heap_visit_pages(mi_heap_t* heap, heap_page_visitor_fun* fn, void* arg1, void* arg2)
{
  if (heap==NULL || heap->page_count==0) return 0;

  // visit all pages
  #if MI_DEBUG>1
  size_t total = heap->page_count;
  #endif
  size_t count = 0;
  for (size_t i = 0; i <= MI_BIN_FULL; i++) {
    mi_page_queue_t* pq = &heap->pages[i];
    mi_page_t* page = pq->first;
    while(page != NULL) {
      mi_page_t* next = page->next; // save next in case the page gets removed from the queue
      mi_assert_internal(page->heap == heap);
      count++;
      if (!fn(heap, pq, page, arg1, arg2)) return false;
      page = next; // and continue
    }
  }
  mi_assert_internal(count == total);
  return true;
}


#if MI_DEBUG>1
static bool _mi_heap_page_is_valid(mi_heap_t* heap, mi_page_queue_t* pq, mi_page_t* page, void* arg1, void* arg2) {
  UNUSED(arg1);
  UNUSED(arg2);
  UNUSED(pq);
  mi_assert_internal(page->heap == heap);
  mi_segment_t* segment = _mi_page_segment(page);
  mi_assert_internal(segment->thread_id == heap->thread_id);
  mi_assert_expensive(_mi_page_is_valid(page));
  return true;
}

static bool mi_heap_is_valid(mi_heap_t* heap) {
  mi_assert_internal(heap!=NULL);
  mi_heap_visit_pages(heap, &_mi_heap_page_is_valid, NULL, NULL);
  return true;
}
#endif




/* -----------------------------------------------------------
  "Collect" pages by migrating `local_free` and `thread_free`
  lists and freeing empty pages. This is done when a thread
  stops (and in that case abandons pages if there are still
  blocks alive)
----------------------------------------------------------- */

typedef enum mi_collect_e {
  NORMAL,
  FORCE,
  ABANDON
} mi_collect_t;


static bool mi_heap_page_collect(mi_heap_t* heap, mi_page_queue_t* pq, mi_page_t* page, void* arg_collect, void* arg2 ) {
  UNUSED(arg2);
  UNUSED(heap);
  mi_collect_t collect = *((mi_collect_t*)arg_collect);
  _mi_page_free_collect(page, collect >= ABANDON);
  if (mi_page_all_free(page)) {
    // no more used blocks, free the page. TODO: should we retire here and be less aggressive?
    _mi_page_free(page, pq, collect != NORMAL);
  }
  else if (collect == ABANDON) {
    // still used blocks but the thread is done; abandon the page
    _mi_page_abandon(page, pq);
  }
  return true; // don't break
}

static bool mi_heap_page_never_delayed_free(mi_heap_t* heap, mi_page_queue_t* pq, mi_page_t* page, void* arg1, void* arg2) {
  UNUSED(arg1);
  UNUSED(arg2);
  UNUSED(heap);
  UNUSED(pq);
  _mi_page_use_delayed_free(page, MI_NEVER_DELAYED_FREE);
  return true; // don't break
}

static void mi_heap_collect_ex(mi_heap_t* heap, mi_collect_t collect)
{
  _mi_deferred_free(heap,collect > NORMAL);
  if (!mi_heap_is_initialized(heap)) return;


  // collect (some) abandoned pages
  if (collect >= NORMAL && !heap->no_reclaim) {
    if (collect == NORMAL) {
      // this may free some segments (but also take ownership of abandoned pages)
      _mi_segment_try_reclaim_abandoned(heap, false, &heap->tld->segments);
    }
    #if MI_DEBUG
    else if (collect == ABANDON && _mi_is_main_thread() && mi_heap_is_backing(heap)) {
      // the main thread is abandoned, try to free all abandoned segments.
      // if all memory is freed by now, all segments should be freed.
      _mi_segment_try_reclaim_abandoned(heap, true, &heap->tld->segments);
    }
    #endif
  }

  // if abandoning, mark all pages to no longer add to delayed_free
  if (collect == ABANDON) {
    //for (mi_page_t* page = heap->pages[MI_BIN_FULL].first; page != NULL; page = page->next) {
    //  _mi_page_use_delayed_free(page, false);  // set thread_free.delayed to MI_NO_DELAYED_FREE      
    //}    
    mi_heap_visit_pages(heap, &mi_heap_page_never_delayed_free, NULL, NULL);
  }

  // free thread delayed blocks. 
  // (if abandoning, after this there are no more local references into the pages.)
  _mi_heap_delayed_free(heap);

  // collect all pages owned by this thread
  mi_heap_visit_pages(heap, &mi_heap_page_collect, &collect, NULL);
  mi_assert_internal( collect != ABANDON || heap->thread_delayed_free == NULL );
  
  // collect segment caches
  if (collect >= FORCE) {
    _mi_segment_thread_collect(&heap->tld->segments);
  }

  // collect regions
  if (collect >= FORCE && _mi_is_main_thread()) {
    // _mi_mem_collect(&heap->tld->stats);
  }
}

void _mi_heap_collect_abandon(mi_heap_t* heap) {
  mi_heap_collect_ex(heap, ABANDON);
}

void mi_heap_collect(mi_heap_t* heap, bool force) mi_attr_noexcept {
  mi_heap_collect_ex(heap, (force ? FORCE : NORMAL));
}

void mi_collect(bool force) mi_attr_noexcept {
  mi_heap_collect(mi_get_default_heap(), force);
}


/* -----------------------------------------------------------
  Heap new
----------------------------------------------------------- */

mi_heap_t* mi_heap_get_default(void) {
  mi_thread_init(); 
  return mi_get_default_heap();
}

mi_heap_t* mi_heap_get_backing(void) {
  mi_heap_t* heap = mi_heap_get_default();
  mi_assert_internal(heap!=NULL);
  mi_heap_t* bheap = heap->tld->heap_backing;
  mi_assert_internal(bheap!=NULL);
  mi_assert_internal(bheap->thread_id == _mi_thread_id());
  return bheap;
}

uintptr_t _mi_heap_random(mi_heap_t* heap) {
  uintptr_t r = heap->random;
  heap->random = _mi_random_shuffle(r);
  return r;
}

mi_heap_t* mi_heap_new(void) {
  mi_heap_t* bheap = mi_heap_get_backing();
  mi_heap_t* heap = mi_heap_malloc_tp(bheap, mi_heap_t);
  if (heap==NULL) return NULL;
  memcpy(heap, &_mi_heap_empty, sizeof(mi_heap_t));
  heap->tld = bheap->tld;
  heap->thread_id = _mi_thread_id();
  heap->cookie = ((uintptr_t)heap ^ _mi_heap_random(bheap)) | 1;
  heap->random = _mi_heap_random(bheap);
  heap->no_reclaim = true;  // don't reclaim abandoned pages or otherwise destroy is unsafe
  return heap;
}

// zero out the page queues
static void mi_heap_reset_pages(mi_heap_t* heap) {
  mi_assert_internal(mi_heap_is_initialized(heap));
  // TODO: copy full empty heap instead?
  memset(&heap->pages_free_direct, 0, sizeof(heap->pages_free_direct));
#ifdef MI_MEDIUM_DIRECT
  memset(&heap->pages_free_medium, 0, sizeof(heap->pages_free_medium));
#endif
  memcpy(&heap->pages, &_mi_heap_empty.pages, sizeof(heap->pages));
  heap->thread_delayed_free = NULL;
  heap->page_count = 0;
}

// called from `mi_heap_destroy` and `mi_heap_delete` to free the internal heap resources.
static void mi_heap_free(mi_heap_t* heap) {
  mi_assert_internal(mi_heap_is_initialized(heap));
  if (mi_heap_is_backing(heap)) return; // dont free the backing heap
  
  // reset default
  if (mi_heap_is_default(heap)) {
    _mi_heap_default = heap->tld->heap_backing;
  }
  // and free the used memory
  mi_free(heap);
}


/* -----------------------------------------------------------
  Heap destroy
----------------------------------------------------------- */

static bool _mi_heap_page_destroy(mi_heap_t* heap, mi_page_queue_t* pq, mi_page_t* page, void* arg1, void* arg2) {
  UNUSED(arg1);
  UNUSED(arg2);
  UNUSED(heap);
  UNUSED(pq);

  // ensure no more thread_delayed_free will be added
  _mi_page_use_delayed_free(page, MI_NEVER_DELAYED_FREE);  

  // stats
<<<<<<< HEAD
  if (page->block_size > MI_MEDIUM_SIZE_MAX) {
    if (page->block_size <= MI_LARGE_SIZE_MAX) {
      _mi_stat_decrease(&heap->tld->stats.large,page->block_size);
=======
  if (page->block_size > MI_LARGE_OBJ_SIZE_MAX) {
    if (page->block_size > MI_HUGE_OBJ_SIZE_MAX) {
      _mi_stat_decrease(&heap->tld->stats.giant,page->block_size);
>>>>>>> 367fb046
    }
    else {
      _mi_stat_decrease(&heap->tld->stats.huge, page->block_size);
    }
  }
  #if (MI_STAT>1)
  size_t inuse = page->used - page->thread_freed;
  if (page->block_size <= MI_LARGE_OBJ_SIZE_MAX)  {
    mi_heap_stat_decrease(heap,normal[_mi_bin(page->block_size)], inuse);
  }
  mi_heap_stat_decrease(heap,malloc, page->block_size * inuse);  // todo: off for aligned blocks...
  #endif

  // pretend it is all free now
  mi_assert_internal(page->thread_freed<=0xFFFF);
  page->used = (uint16_t)page->thread_freed;

  // and free the page
  _mi_segment_page_free(page,false /* no force? */, &heap->tld->segments);

  return true; // keep going
}

void _mi_heap_destroy_pages(mi_heap_t* heap) {
  mi_heap_visit_pages(heap, &_mi_heap_page_destroy, NULL, NULL);
  mi_heap_reset_pages(heap);
}

void mi_heap_destroy(mi_heap_t* heap) {
  mi_assert(mi_heap_is_initialized(heap));
  mi_assert(heap->no_reclaim);
  mi_assert_expensive(mi_heap_is_valid(heap));
  if (!mi_heap_is_initialized(heap)) return;
  if (!heap->no_reclaim) {
    // don't free in case it may contain reclaimed pages
    mi_heap_delete(heap);
  }
  else {
    // free all pages
    _mi_heap_destroy_pages(heap);
    mi_heap_free(heap);
  }
}



/* -----------------------------------------------------------
  Safe Heap delete
----------------------------------------------------------- */

// Tranfer the pages from one heap to the other
static void mi_heap_absorb(mi_heap_t* heap, mi_heap_t* from) {
  mi_assert_internal(heap!=NULL);
  if (from==NULL || from->page_count == 0) return;

  // unfull all full pages
  mi_page_t* page = heap->pages[MI_BIN_FULL].first; 
  while (page != NULL) {
    mi_page_t* next = page->next;
    _mi_page_unfull(page);
    page = next;
  }
  mi_assert_internal(heap->pages[MI_BIN_FULL].first == NULL);

  // free outstanding thread delayed free blocks
  _mi_heap_delayed_free(from);

  // transfer all pages by appending the queues; this will set
  // a new heap field which is ok as all pages are unfull'd and thus 
  // other threads won't access this field anymore (see `mi_free_block_mt`)
  for (size_t i = 0; i < MI_BIN_FULL; i++) {
    mi_page_queue_t* pq = &heap->pages[i];
    mi_page_queue_t* append = &from->pages[i];
    size_t pcount = _mi_page_queue_append(heap, pq, append);
    heap->page_count += pcount;
    from->page_count -= pcount;
  }
  mi_assert_internal(from->thread_delayed_free == NULL);
  mi_assert_internal(from->page_count == 0);
  
  // and reset the `from` heap
  mi_heap_reset_pages(from);
}

// Safe delete a heap without freeing any still allocated blocks in that heap.
void mi_heap_delete(mi_heap_t* heap)
{
  mi_assert(mi_heap_is_initialized(heap));
  mi_assert_expensive(mi_heap_is_valid(heap));
  if (!mi_heap_is_initialized(heap)) return;

  if (!mi_heap_is_backing(heap)) {
    // tranfer still used pages to the backing heap
    mi_heap_absorb(heap->tld->heap_backing, heap);
  }
  else {
    // the backing heap abandons its pages
    _mi_heap_collect_abandon(heap);
  }
  mi_assert_internal(heap->page_count==0);
  mi_heap_free(heap);
}

mi_heap_t* mi_heap_set_default(mi_heap_t* heap) {
  mi_assert(mi_heap_is_initialized(heap));
  if (!mi_heap_is_initialized(heap)) return NULL;
  mi_assert_expensive(mi_heap_is_valid(heap));
  mi_heap_t* old   = _mi_heap_default;
  _mi_heap_default = heap;
  return old;
}




/* -----------------------------------------------------------
  Analysis
----------------------------------------------------------- */

// static since it is not thread safe to access heaps from other threads.
static mi_heap_t* mi_heap_of_block(const void* p) {
  if (p == NULL) return NULL;
  mi_segment_t* segment = _mi_ptr_segment(p);
  bool valid = (_mi_ptr_cookie(segment) == segment->cookie);
  mi_assert_internal(valid);
  if (mi_unlikely(!valid)) return NULL;
  return _mi_segment_page_of(segment,p)->heap;
}

bool mi_heap_contains_block(mi_heap_t* heap, const void* p) {
  mi_assert(heap != NULL);
  if (!mi_heap_is_initialized(heap)) return false;
  return (heap == mi_heap_of_block(p));
}


static bool mi_heap_page_check_owned(mi_heap_t* heap, mi_page_queue_t* pq, mi_page_t* page, void* p, void* vfound) {
  UNUSED(heap);
  UNUSED(pq);
  bool* found = (bool*)vfound;
  mi_segment_t* segment = _mi_page_segment(page);
  void* start = _mi_page_start(segment, page, NULL);
  void* end   = (uint8_t*)start + (page->capacity * page->block_size);
  *found = (p >= start && p < end);
  return (!*found); // continue if not found
}

bool mi_heap_check_owned(mi_heap_t* heap, const void* p) {
  mi_assert(heap != NULL);
  if (!mi_heap_is_initialized(heap)) return false;
  if (((uintptr_t)p & (MI_INTPTR_SIZE - 1)) != 0) return false;  // only aligned pointers
  bool found = false;
  mi_heap_visit_pages(heap, &mi_heap_page_check_owned, (void*)p, &found);
  return found;
}

bool mi_check_owned(const void* p) {
  return mi_heap_check_owned(mi_get_default_heap(), p);
}

/* -----------------------------------------------------------
  Visit all heap blocks and areas
  Todo: enable visiting abandoned pages, and
        enable visiting all blocks of all heaps across threads
----------------------------------------------------------- */

// Separate struct to keep `mi_page_t` out of the public interface
typedef struct mi_heap_area_ex_s {
  mi_heap_area_t area;
  mi_page_t*     page;
} mi_heap_area_ex_t;

static bool mi_heap_area_visit_blocks(const mi_heap_area_ex_t* xarea, mi_block_visit_fun* visitor, void* arg) {
  mi_assert(xarea != NULL);
  if (xarea==NULL) return true;
  const mi_heap_area_t* area = &xarea->area;
  mi_page_t* page = xarea->page;
  mi_assert(page != NULL);
  if (page == NULL) return true;

  _mi_page_free_collect(page,true);
  mi_assert_internal(page->local_free == NULL);
  if (page->used == 0) return true;

  size_t   psize;
  uint8_t* pstart = _mi_page_start(_mi_page_segment(page), page, &psize);

  if (page->capacity == 1) {
    // optimize page with one block
    mi_assert_internal(page->used == 1 && page->free == NULL);
    return visitor(page->heap, area, pstart, page->block_size, arg);
  }

  // create a bitmap of free blocks.
  #define MI_MAX_BLOCKS   (MI_SMALL_PAGE_SIZE / sizeof(void*))
  uintptr_t free_map[MI_MAX_BLOCKS / sizeof(uintptr_t)];
  memset(free_map, 0, sizeof(free_map));

  size_t free_count = 0;
  for (mi_block_t* block = page->free; block != NULL; block = mi_block_next(page,block)) {
    free_count++;
    mi_assert_internal((uint8_t*)block >= pstart && (uint8_t*)block < (pstart + psize));
    size_t offset = (uint8_t*)block - pstart;
    mi_assert_internal(offset % page->block_size == 0);
    size_t blockidx = offset / page->block_size;  // Todo: avoid division?
    mi_assert_internal( blockidx < MI_MAX_BLOCKS);
    size_t bitidx = (blockidx / sizeof(uintptr_t));
    size_t bit = blockidx - (bitidx * sizeof(uintptr_t));
    free_map[bitidx] |= ((uintptr_t)1 << bit);
  }
  mi_assert_internal(page->capacity == (free_count + page->used));

  // walk through all blocks skipping the free ones
  size_t used_count = 0;
  for (size_t i = 0; i < page->capacity; i++) {
    size_t bitidx = (i / sizeof(uintptr_t));
    size_t bit = i - (bitidx * sizeof(uintptr_t));
    uintptr_t m = free_map[bitidx];
    if (bit == 0 && m == UINTPTR_MAX) {
      i += (sizeof(uintptr_t) - 1); // skip a run of free blocks
    }
    else if ((m & ((uintptr_t)1 << bit)) == 0) {
      used_count++;
      uint8_t* block = pstart + (i * page->block_size);
      if (!visitor(page->heap, area, block, page->block_size, arg)) return false;
    }
  }
  mi_assert_internal(page->used == used_count);
  return true;
}

typedef bool (mi_heap_area_visit_fun)(const mi_heap_t* heap, const mi_heap_area_ex_t* area, void* arg);


static bool mi_heap_visit_areas_page(mi_heap_t* heap, mi_page_queue_t* pq, mi_page_t* page, void* vfun, void* arg) {
  UNUSED(heap);
  UNUSED(pq);
  mi_heap_area_visit_fun* fun = (mi_heap_area_visit_fun*)vfun;
  mi_heap_area_ex_t xarea;
  xarea.page = page;
  xarea.area.reserved = page->reserved * page->block_size;
  xarea.area.committed = page->capacity * page->block_size;
  xarea.area.blocks = _mi_page_start(_mi_page_segment(page), page, NULL);
  xarea.area.used  = page->used - page->thread_freed; // race is ok
  xarea.area.block_size = page->block_size;
  return fun(heap, &xarea, arg);
}

// Visit all heap pages as areas
static bool mi_heap_visit_areas(const mi_heap_t* heap, mi_heap_area_visit_fun* visitor, void* arg) {
  if (visitor == NULL) return false;
  return mi_heap_visit_pages((mi_heap_t*)heap, &mi_heap_visit_areas_page, (void*)(visitor), arg); // note: function pointer to void* :-{
}

// Just to pass arguments
typedef struct mi_visit_blocks_args_s {
  bool  visit_blocks;
  mi_block_visit_fun* visitor;
  void* arg;
} mi_visit_blocks_args_t;

static bool mi_heap_area_visitor(const mi_heap_t* heap, const mi_heap_area_ex_t* xarea, void* arg) {
  mi_visit_blocks_args_t* args = (mi_visit_blocks_args_t*)arg;
  if (!args->visitor(heap, &xarea->area, NULL, xarea->area.block_size, args->arg)) return false;
  if (args->visit_blocks) {
    return mi_heap_area_visit_blocks(xarea, args->visitor, args->arg);
  }
  else {
    return true;
  }
}

// Visit all blocks in a heap
bool mi_heap_visit_blocks(const mi_heap_t* heap, bool visit_blocks, mi_block_visit_fun* visitor, void* arg) {
  mi_visit_blocks_args_t args = { visit_blocks, visitor, arg };
  return mi_heap_visit_areas(heap, &mi_heap_area_visitor, &args);
}
<|MERGE_RESOLUTION|>--- conflicted
+++ resolved
@@ -245,15 +245,9 @@
   _mi_page_use_delayed_free(page, MI_NEVER_DELAYED_FREE);  
 
   // stats
-<<<<<<< HEAD
-  if (page->block_size > MI_MEDIUM_SIZE_MAX) {
-    if (page->block_size <= MI_LARGE_SIZE_MAX) {
+  if (page->block_size > MI_MEDIUM_OBJ_SIZE_MAX) {
+    if (page->block_size <= MI_LARGE_OBJ_SIZE_MAX) {
       _mi_stat_decrease(&heap->tld->stats.large,page->block_size);
-=======
-  if (page->block_size > MI_LARGE_OBJ_SIZE_MAX) {
-    if (page->block_size > MI_HUGE_OBJ_SIZE_MAX) {
-      _mi_stat_decrease(&heap->tld->stats.giant,page->block_size);
->>>>>>> 367fb046
     }
     else {
       _mi_stat_decrease(&heap->tld->stats.huge, page->block_size);

--- conflicted
+++ resolved
@@ -196,17 +196,13 @@
   memcpy(heap, &_mi_heap_empty, sizeof(mi_heap_t));
   heap->tld = bheap->tld;
   heap->thread_id = _mi_thread_id();
-<<<<<<< HEAD
-  heap->cookie = ((uintptr_t)heap ^ _mi_heap_random(bheap)) | 1;
-  heap->random = _mi_heap_random(bheap);
-  heap->no_reclaim = true;  // don't absorb abandoned heaps or otherwise destroy is unsafe
-=======
+
   _mi_random_split(&bheap->random, &heap->random);
   heap->cookie = _mi_heap_random_next(heap) | 1;  
   heap->key[0] = _mi_heap_random_next(heap);
   heap->key[1] = _mi_heap_random_next(heap);
   heap->no_reclaim = true;  // don't reclaim abandoned pages or otherwise destroy is unsafe
->>>>>>> 384808e3
+
   return heap;
 }
 
@@ -335,16 +331,15 @@
     // find the end and re-encode the list
     mi_block_t* last = first;
     mi_block_t* next;
-    while((next = mi_block_nextx(from, last, from->cookie)) != NULL) {
-      mi_block_set_nextx(heap, last, next, heap->cookie); // re-encode
+    while((next = mi_block_nextx(from, last, from->key[0], from->key[1])) != NULL) {
+      mi_block_set_nextx(heap, last, next, heap->key[0], heap->key[1]); // re-encode
       last = next;
     }
     // now append the heap thread_delayed_free list
     mi_block_t* block;
-
     do {
       block = (mi_block_t*)heap->thread_delayed_free;
-      mi_block_set_nextx(heap, last, block, heap->cookie); // append
+      mi_block_set_nextx(heap, last, block, heap->key[0], heap->key[1]); // append
     } while(!mi_atomic_cas_ptr_strong(mi_atomic_cast(void*, &heap->thread_delayed_free), first, block));
   }
 

/* ----------------------------------------------------------------------------
Copyright (c) 2018, Microsoft Research, Daan Leijen
This is free software; you can redistribute it and/or modify it under the
terms of the MIT license. A copy of the license can be found in the file
"LICENSE" at the root of this distribution.
-----------------------------------------------------------------------------*/
#include "mimalloc.h"
#include "mimalloc-internal.h"

#include <string.h>  // memcpy, memset
#include <stdlib.h>  // atexit

// Empty page used to initialize the small free pages array
const mi_page_t _mi_page_empty = {
  0, false, false, false, false,
  0,       // capacity
  0,       // reserved capacity
  { 0 },   // flags
  false,   // is_zero
  0,       // retire_expire
  NULL,    // free
  #if MI_ENCODE_FREELIST
  { 0, 0 },
  #endif
  0,       // used
  0,       // xblock_size
  NULL,    // local_free
  ATOMIC_VAR_INIT(0), // xthread_free
  ATOMIC_VAR_INIT(0), // xheap
  NULL, NULL
  #if MI_INTPTR_SIZE==8
  , { 0 }  // padding
  #endif
};

#define MI_PAGE_EMPTY() ((mi_page_t*)&_mi_page_empty)

#if defined(MI_PADDING) && (MI_INTPTR_SIZE >= 8)
#define MI_SMALL_PAGES_EMPTY  { MI_INIT128(MI_PAGE_EMPTY), MI_PAGE_EMPTY(), MI_PAGE_EMPTY() }
#elif defined(MI_PADDING)
#define MI_SMALL_PAGES_EMPTY  { MI_INIT128(MI_PAGE_EMPTY), MI_PAGE_EMPTY(), MI_PAGE_EMPTY(), MI_PAGE_EMPTY() }
#else
#define MI_SMALL_PAGES_EMPTY  { MI_INIT128(MI_PAGE_EMPTY), MI_PAGE_EMPTY() }
#endif


// Empty page queues for every bin
#define QNULL(sz)  { NULL, NULL, (sz)*sizeof(uintptr_t) }
#define MI_PAGE_QUEUES_EMPTY \
  { QNULL(1), \
    QNULL(     1), QNULL(     2), QNULL(     3), QNULL(     4), QNULL(     5), QNULL(     6), QNULL(     7), QNULL(     8), /* 8 */ \
    QNULL(    10), QNULL(    12), QNULL(    14), QNULL(    16), QNULL(    20), QNULL(    24), QNULL(    28), QNULL(    32), /* 16 */ \
    QNULL(    40), QNULL(    48), QNULL(    56), QNULL(    64), QNULL(    80), QNULL(    96), QNULL(   112), QNULL(   128), /* 24 */ \
    QNULL(   160), QNULL(   192), QNULL(   224), QNULL(   256), QNULL(   320), QNULL(   384), QNULL(   448), QNULL(   512), /* 32 */ \
    QNULL(   640), QNULL(   768), QNULL(   896), QNULL(  1024), QNULL(  1280), QNULL(  1536), QNULL(  1792), QNULL(  2048), /* 40 */ \
    QNULL(  2560), QNULL(  3072), QNULL(  3584), QNULL(  4096), QNULL(  5120), QNULL(  6144), QNULL(  7168), QNULL(  8192), /* 48 */ \
    QNULL( 10240), QNULL( 12288), QNULL( 14336), QNULL( 16384), QNULL( 20480), QNULL( 24576), QNULL( 28672), QNULL( 32768), /* 56 */ \
    QNULL( 40960), QNULL( 49152), QNULL( 57344), QNULL( 65536), QNULL( 81920), QNULL( 98304), QNULL(114688), QNULL(131072), /* 64 */ \
    QNULL(163840), QNULL(196608), QNULL(229376), QNULL(262144), QNULL(327680), QNULL(393216), QNULL(458752), QNULL(524288), /* 72 */ \
    QNULL(MI_MEDIUM_OBJ_WSIZE_MAX + 1  /* 655360, Huge queue */), \
    QNULL(MI_MEDIUM_OBJ_WSIZE_MAX + 2) /* Full queue */ }

#define MI_STAT_COUNT_NULL()  {0,0,0,0}

// Empty statistics
#if MI_STAT>1
#define MI_STAT_COUNT_END_NULL()  , { MI_STAT_COUNT_NULL(), MI_INIT32(MI_STAT_COUNT_NULL) }
#else
#define MI_STAT_COUNT_END_NULL()
#endif

#define MI_STATS_NULL  \
  MI_STAT_COUNT_NULL(), MI_STAT_COUNT_NULL(), \
  MI_STAT_COUNT_NULL(), MI_STAT_COUNT_NULL(), \
  MI_STAT_COUNT_NULL(), MI_STAT_COUNT_NULL(), \
  MI_STAT_COUNT_NULL(), MI_STAT_COUNT_NULL(), \
  MI_STAT_COUNT_NULL(), MI_STAT_COUNT_NULL(), \
  MI_STAT_COUNT_NULL(), MI_STAT_COUNT_NULL(), \
  MI_STAT_COUNT_NULL(), \
  { 0, 0 }, { 0, 0 }, { 0, 0 },  \
  { 0, 0 }, { 0, 0 }, { 0, 0 }, { 0, 0 } \
  MI_STAT_COUNT_END_NULL()


// Empty slice span queues for every bin
#define SQNULL(sz)  { NULL, NULL, sz }
#define MI_SEGMENT_SPAN_QUEUES_EMPTY \
  { SQNULL(1), \
    SQNULL(     1), SQNULL(     2), SQNULL(     3), SQNULL(     4), SQNULL(     5), SQNULL(     6), SQNULL(     7), SQNULL(    10), /*  8 */ \
    SQNULL(    12), SQNULL(    14), SQNULL(    16), SQNULL(    20), SQNULL(    24), SQNULL(    28), SQNULL(    32), SQNULL(    40), /* 16 */ \
    SQNULL(    48), SQNULL(    56), SQNULL(    64), SQNULL(    80), SQNULL(    96), SQNULL(   112), SQNULL(   128), SQNULL(   160), /* 24 */ \
    SQNULL(   192), SQNULL(   224), SQNULL(   256), SQNULL(   320), SQNULL(   384), SQNULL(   448), SQNULL(   512), SQNULL(   640), /* 32 */ \
    SQNULL(   768), SQNULL(   896), SQNULL(  1024) /* 35 */ }


// --------------------------------------------------------
// Statically allocate an empty heap as the initial
// thread local value for the default heap,
// and statically allocate the backing heap for the main
// thread so it can function without doing any allocation
// itself (as accessing a thread local for the first time
// may lead to allocation itself on some platforms)
// --------------------------------------------------------

const mi_heap_t _mi_heap_empty = {
  NULL,
  MI_SMALL_PAGES_EMPTY,
  MI_PAGE_QUEUES_EMPTY,
  ATOMIC_VAR_INIT(NULL),
  0,                // tid
  0,                // cookie
  { 0, 0 },         // keys
  { {0}, {0}, 0 },
  0,                // page count
  MI_BIN_FULL, 0,   // page retired min/max
  NULL,             // next
  false
};

#define tld_empty_stats  ((mi_stats_t*)((uint8_t*)&tld_empty + offsetof(mi_tld_t,stats)))
#define tld_empty_os     ((mi_os_tld_t*)((uint8_t*)&tld_empty + offsetof(mi_tld_t,os)))

static const mi_tld_t tld_empty = {
  0,
  false,
  NULL,
  { MI_SEGMENT_SPAN_QUEUES_EMPTY, 0, 0, 0, 0, 0, 0, NULL, tld_empty_stats, tld_empty_os }, // segments
  { 0, tld_empty_stats }, // os
  { MI_STATS_NULL }       // stats
};

// the thread-local default heap for allocation
mi_decl_thread mi_heap_t* _mi_heap_default = (mi_heap_t*)&_mi_heap_empty;



#define tld_main_stats  ((mi_stats_t*)((uint8_t*)&tld_main + offsetof(mi_tld_t,stats)))
#define tld_main_os     ((mi_os_tld_t*)((uint8_t*)&tld_main + offsetof(mi_tld_t,os)))

extern mi_heap_t _mi_heap_main;

static mi_tld_t tld_main = {
  0, false,
<<<<<<< HEAD
  &_mi_heap_main,
  { MI_SEGMENT_SPAN_QUEUES_EMPTY, 0, 0, 0, 0, 0, 0, NULL, tld_main_stats, tld_main_os }, // segments
=======
  &_mi_heap_main, &_mi_heap_main,
  { { NULL, NULL }, {NULL ,NULL}, {NULL ,NULL, 0},
    0, 0, 0, 0, 0, 0, NULL,
    tld_main_stats, tld_main_os
  }, // segments
>>>>>>> 980d343f
  { 0, tld_main_stats },  // os
  { MI_STATS_NULL }       // stats
};

mi_heap_t _mi_heap_main = {
  &tld_main,
  MI_SMALL_PAGES_EMPTY,
  MI_PAGE_QUEUES_EMPTY,
  ATOMIC_VAR_INIT(NULL),
  0,                // thread id
  0,                // initial cookie
  { 0, 0 },         // the key of the main heap can be fixed (unlike page keys that need to be secure!)
  { {0x846ca68b}, {0}, 0 },  // random
  0,                // page count
  MI_BIN_FULL, 0,   // page retired min/max
  NULL,             // next heap
  false             // can reclaim
};

bool _mi_process_is_initialized = false;  // set to `true` in `mi_process_init`.

mi_stats_t _mi_stats_main = { MI_STATS_NULL };


static void mi_heap_main_init(void) {
  if (_mi_heap_main.cookie == 0) {
    _mi_heap_main.thread_id = _mi_thread_id();
    _mi_heap_main.cookie = _os_random_weak((uintptr_t)&mi_heap_main_init);
    _mi_random_init(&_mi_heap_main.random);
    _mi_heap_main.keys[0] = _mi_heap_random_next(&_mi_heap_main);
    _mi_heap_main.keys[1] = _mi_heap_random_next(&_mi_heap_main);
  }
}

mi_heap_t* _mi_heap_main_get(void) {
  mi_heap_main_init();
  return &_mi_heap_main;
}


/* -----------------------------------------------------------
  Initialization and freeing of the thread local heaps
----------------------------------------------------------- */

// note: in x64 in release build `sizeof(mi_thread_data_t)` is under 4KiB (= OS page size).
typedef struct mi_thread_data_s {
  mi_heap_t  heap;  // must come first due to cast in `_mi_heap_done`
  mi_tld_t   tld;
} mi_thread_data_t;

// Initialize the thread local default heap, called from `mi_thread_init`
static bool _mi_heap_init(void) {
  if (mi_heap_is_initialized(mi_get_default_heap())) return true;
  if (_mi_is_main_thread()) {
    // mi_assert_internal(_mi_heap_main.thread_id != 0);  // can happen on freeBSD where alloc is called before any initialization
    // the main heap is statically allocated
    mi_heap_main_init();
    _mi_heap_set_default_direct(&_mi_heap_main);
    //mi_assert_internal(_mi_heap_default->tld->heap_backing == mi_get_default_heap());
  }
  else {
    // use `_mi_os_alloc` to allocate directly from the OS
    mi_thread_data_t* td = (mi_thread_data_t*)_mi_os_alloc(sizeof(mi_thread_data_t),&_mi_stats_main); // Todo: more efficient allocation?
    if (td == NULL) {
      _mi_error_message(ENOMEM, "failed to allocate thread local heap memory\n");
      return false;
    }
    // OS allocated so already zero initialized
    mi_tld_t*  tld = &td->tld;
    mi_heap_t* heap = &td->heap;
    memcpy(tld, &tld_empty, sizeof(*tld));
    memcpy(heap, &_mi_heap_empty, sizeof(*heap));
    heap->thread_id = _mi_thread_id();
    _mi_random_init(&heap->random);
    heap->cookie  = _mi_heap_random_next(heap) | 1;
    heap->keys[0] = _mi_heap_random_next(heap);
    heap->keys[1] = _mi_heap_random_next(heap);
    heap->tld = tld;
    tld->heap_backing = heap;
    tld->heaps = heap;
    tld->segments.stats = &tld->stats;
    tld->segments.os = &tld->os;
    tld->os.stats = &tld->stats;
    _mi_heap_set_default_direct(heap);
  }
  return false;
}

// Free the thread local default heap (called from `mi_thread_done`)
static bool _mi_heap_done(mi_heap_t* heap) {
  if (!mi_heap_is_initialized(heap)) return true;

  // reset default heap
  _mi_heap_set_default_direct(_mi_is_main_thread() ? &_mi_heap_main : (mi_heap_t*)&_mi_heap_empty);

  // switch to backing heap
  heap = heap->tld->heap_backing;
  if (!mi_heap_is_initialized(heap)) return false;


  // delete all non-backing heaps in this thread
  mi_heap_t* curr = heap->tld->heaps;
  while (curr != NULL) {
    mi_heap_t* next = curr->next; // save `next` as `curr` will be freed
    if (curr != heap) {
      mi_assert_internal(!mi_heap_is_backing(curr));
      mi_heap_delete(curr);
    }
    curr = next;
  }
  mi_assert_internal(heap->tld->heaps == heap && heap->next == NULL);
  mi_assert_internal(mi_heap_is_backing(heap));

  // collect if not the main thread
  if (heap != &_mi_heap_main) {
    _mi_heap_collect_abandon(heap);
  }

  // merge stats
  _mi_stats_done(&heap->tld->stats);

  // free if not the main thread
  if (heap != &_mi_heap_main) {
    mi_assert_internal(heap->tld->segments.count == 0);
    _mi_os_free(heap, sizeof(mi_thread_data_t), &_mi_stats_main);
  }
#if 0  
  // never free the main thread even in debug mode; if a dll is linked statically with mimalloc,
  // there may still be delete/free calls after the mi_fls_done is called. Issue #207
  else {
    _mi_heap_destroy_pages(heap);
    mi_assert_internal(heap->tld->heap_backing == &_mi_heap_main);
  }
#endif
  return false;
}



// --------------------------------------------------------
// Try to run `mi_thread_done()` automatically so any memory
// owned by the thread but not yet released can be abandoned
// and re-owned by another thread.
//
// 1. windows dynamic library:
//     call from DllMain on DLL_THREAD_DETACH
// 2. windows static library:
//     use `FlsAlloc` to call a destructor when the thread is done
// 3. unix, pthreads:
//     use a pthread key to call a destructor when a pthread is done
//
// In the last two cases we also need to call `mi_process_init`
// to set up the thread local keys.
// --------------------------------------------------------

static void _mi_thread_done(mi_heap_t* default_heap);

#ifdef __wasi__
// no pthreads in the WebAssembly Standard Interface
#elif !defined(_WIN32)
#define MI_USE_PTHREADS
#endif

#if defined(_WIN32) && defined(MI_SHARED_LIB)
  // nothing to do as it is done in DllMain
#elif defined(_WIN32) && !defined(MI_SHARED_LIB)
  // use thread local storage keys to detect thread ending
  #include <windows.h>
  #include <fibersapi.h>
  static DWORD mi_fls_key = (DWORD)(-1);
  static void NTAPI mi_fls_done(PVOID value) {
    if (value!=NULL) _mi_thread_done((mi_heap_t*)value);
  }
#elif defined(MI_USE_PTHREADS)
  // use pthread local storage keys to detect thread ending
  // (and used with MI_TLS_PTHREADS for the default heap)
  #include <pthread.h>
  pthread_key_t _mi_heap_default_key = (pthread_key_t)(-1);
  static void mi_pthread_done(void* value) {
    if (value!=NULL) _mi_thread_done((mi_heap_t*)value);
  }
#elif defined(__wasi__)
// no pthreads in the WebAssembly Standard Interface
#else
  #pragma message("define a way to call mi_thread_done when a thread is done")
#endif

// Set up handlers so `mi_thread_done` is called automatically
static void mi_process_setup_auto_thread_done(void) {
  static bool tls_initialized = false; // fine if it races
  if (tls_initialized) return;
  tls_initialized = true;
  #if defined(_WIN32) && defined(MI_SHARED_LIB)
    // nothing to do as it is done in DllMain
  #elif defined(_WIN32) && !defined(MI_SHARED_LIB)
    mi_fls_key = FlsAlloc(&mi_fls_done);
  #elif defined(MI_USE_PTHREADS)
    mi_assert_internal(_mi_heap_default_key == (pthread_key_t)(-1));
    pthread_key_create(&_mi_heap_default_key, &mi_pthread_done);
  #endif
  _mi_heap_set_default_direct(&_mi_heap_main);
}


bool _mi_is_main_thread(void) {
  return (_mi_heap_main.thread_id==0 || _mi_heap_main.thread_id == _mi_thread_id());
}

// This is called from the `mi_malloc_generic`
void mi_thread_init(void) mi_attr_noexcept
{
  // ensure our process has started already
  mi_process_init();

  // initialize the thread local default heap
  // (this will call `_mi_heap_set_default_direct` and thus set the
  //  fiber/pthread key to a non-zero value, ensuring `_mi_thread_done` is called)
  if (_mi_heap_init()) return;  // returns true if already initialized

  // don't further initialize for the main thread
  if (_mi_is_main_thread()) return;

  _mi_stat_increase(&mi_get_default_heap()->tld->stats.threads, 1);

  //_mi_verbose_message("thread init: 0x%zx\n", _mi_thread_id());
}

void mi_thread_done(void) mi_attr_noexcept {
  _mi_thread_done(mi_get_default_heap());
}

static void _mi_thread_done(mi_heap_t* heap) {
  // stats
  if (!_mi_is_main_thread() && mi_heap_is_initialized(heap))  {
    _mi_stat_decrease(&heap->tld->stats.threads, 1);
  }
  // abandon the thread local heap
  if (_mi_heap_done(heap)) return; // returns true if already ran
}

void _mi_heap_set_default_direct(mi_heap_t* heap)  {
  mi_assert_internal(heap != NULL);
  #if defined(MI_TLS_SLOT)
  mi_tls_slot_set(MI_TLS_SLOT,heap);
  #elif defined(MI_TLS_PTHREAD_SLOT_OFS)
  *mi_tls_pthread_heap_slot() = heap;
  #elif defined(MI_TLS_PTHREAD)
  // we use _mi_heap_default_key
  #else
  _mi_heap_default = heap;
  #endif

  // ensure the default heap is passed to `_mi_thread_done`
  // setting to a non-NULL value also ensures `mi_thread_done` is called.
  #if defined(_WIN32) && defined(MI_SHARED_LIB)
    // nothing to do as it is done in DllMain
  #elif defined(_WIN32) && !defined(MI_SHARED_LIB)
    mi_assert_internal(mi_fls_key != 0);
    FlsSetValue(mi_fls_key, heap);
  #elif defined(MI_USE_PTHREADS)
  if (_mi_heap_default_key != (pthread_key_t)(-1)) {  // can happen during recursive invocation on freeBSD
    pthread_setspecific(_mi_heap_default_key, heap);
  }
  #endif
}


// --------------------------------------------------------
// Run functions on process init/done, and thread init/done
// --------------------------------------------------------
static void mi_process_done(void);

static bool os_preloading = true;    // true until this module is initialized
static bool mi_redirected = false;   // true if malloc redirects to mi_malloc

// Returns true if this module has not been initialized; Don't use C runtime routines until it returns false.
bool _mi_preloading() {
  return os_preloading;
}

bool mi_is_redirected() mi_attr_noexcept {
  return mi_redirected;
}

// Communicate with the redirection module on Windows
#if defined(_WIN32) && defined(MI_SHARED_LIB)
#ifdef __cplusplus
extern "C" {
#endif
mi_decl_export void _mi_redirect_entry(DWORD reason) {
  // called on redirection; careful as this may be called before DllMain
  if (reason == DLL_PROCESS_ATTACH) {
    mi_redirected = true;
  }
  else if (reason == DLL_PROCESS_DETACH) {
    mi_redirected = false;
  }
  else if (reason == DLL_THREAD_DETACH) {
    mi_thread_done();
  }
}
__declspec(dllimport) bool mi_allocator_init(const char** message);
__declspec(dllimport) void mi_allocator_done();
#ifdef __cplusplus
}
#endif
#else
static bool mi_allocator_init(const char** message) {
  if (message != NULL) *message = NULL;
  return true;
}
static void mi_allocator_done() {
  // nothing to do
}
#endif

// Called once by the process loader
static void mi_process_load(void) {
  mi_heap_main_init();
  #if defined(MI_TLS_RECURSE_GUARD)
  volatile mi_heap_t* dummy = _mi_heap_default; // access TLS to allocate it before setting tls_initialized to true;
  UNUSED(dummy);
  #endif
  os_preloading = false;
  atexit(&mi_process_done);
  _mi_options_init();
  mi_process_init();
  //mi_stats_reset();-
  if (mi_redirected) _mi_verbose_message("malloc is redirected.\n");

  // show message from the redirector (if present)
  const char* msg = NULL;
  mi_allocator_init(&msg);
  if (msg != NULL && (mi_option_is_enabled(mi_option_verbose) || mi_option_is_enabled(mi_option_show_errors))) {
    _mi_fputs(NULL,NULL,NULL,msg);
  }
}

// Initialize the process; called by thread_init or the process loader
void mi_process_init(void) mi_attr_noexcept {
  // ensure we are called once
  if (_mi_process_is_initialized) return;
  _mi_process_is_initialized = true;
  mi_process_setup_auto_thread_done();

  _mi_verbose_message("process init: 0x%zx\n", _mi_thread_id());
  _mi_os_init();
  mi_heap_main_init();
  #if (MI_DEBUG)
  _mi_verbose_message("debug level : %d\n", MI_DEBUG);
  #endif
  _mi_verbose_message("secure level: %d\n", MI_SECURE);
  mi_thread_init();
  mi_stats_reset();  // only call stat reset *after* thread init (or the heap tld == NULL)

  if (mi_option_is_enabled(mi_option_reserve_huge_os_pages)) {
    size_t pages = mi_option_get(mi_option_reserve_huge_os_pages);
    mi_reserve_huge_os_pages_interleave(pages, 0, pages*500);
  }
}

// Called when the process is done (through `at_exit`)
static void mi_process_done(void) {
  // only shutdown if we were initialized
  if (!_mi_process_is_initialized) return;
  // ensure we are called once
  static bool process_done = false;
  if (process_done) return;
  process_done = true;

  #if defined(_WIN32) && !defined(MI_SHARED_LIB)
  FlsSetValue(mi_fls_key, NULL);  // don't call main-thread callback
  FlsFree(mi_fls_key);            // call thread-done on all threads to prevent dangling callback pointer if statically linked with a DLL; Issue #208
  #endif
  #ifndef NDEBUG
  mi_collect(true);
  #endif
  if (mi_option_is_enabled(mi_option_show_stats) ||
      mi_option_is_enabled(mi_option_verbose)) {
    mi_stats_print(NULL);
  }
  mi_allocator_done();  
  _mi_verbose_message("process done: 0x%zx\n", _mi_heap_main.thread_id);
  os_preloading = true; // don't call the C runtime anymore
}



#if defined(_WIN32) && defined(MI_SHARED_LIB)
  // Windows DLL: easy to hook into process_init and thread_done
  __declspec(dllexport) BOOL WINAPI DllMain(HINSTANCE inst, DWORD reason, LPVOID reserved) {
    UNUSED(reserved);
    UNUSED(inst);
    if (reason==DLL_PROCESS_ATTACH) {
      mi_process_load();
    }
    else if (reason==DLL_THREAD_DETACH) {
      if (!mi_is_redirected()) mi_thread_done();
    }
    return TRUE;
  }

#elif defined(__cplusplus)
  // C++: use static initialization to detect process start
  static bool _mi_process_init(void) {
    mi_process_load();
    return (_mi_heap_main.thread_id != 0);
  }
  static bool mi_initialized = _mi_process_init();

#elif defined(__GNUC__) || defined(__clang__)
  // GCC,Clang: use the constructor attribute
  static void __attribute__((constructor)) _mi_process_init(void) {
    mi_process_load();
  }

#elif defined(_MSC_VER)
  // MSVC: use data section magic for static libraries
  // See <https://www.codeguru.com/cpp/misc/misc/applicationcontrol/article.php/c6945/Running-Code-Before-and-After-Main.htm>
  static int _mi_process_init(void) {
    mi_process_load();
    return 0;
  }
  typedef int(*_crt_cb)(void);
  #ifdef _M_X64
    __pragma(comment(linker, "/include:" "_mi_msvc_initu"))
    #pragma section(".CRT$XIU", long, read)
  #else
    __pragma(comment(linker, "/include:" "__mi_msvc_initu"))
  #endif
  #pragma data_seg(".CRT$XIU")
  _crt_cb _mi_msvc_initu[] = { &_mi_process_init };
  #pragma data_seg()

#else
#pragma message("define a way to call mi_process_load on your platform")
#endif<|MERGE_RESOLUTION|>--- conflicted
+++ resolved
@@ -123,7 +123,7 @@
 static const mi_tld_t tld_empty = {
   0,
   false,
-  NULL,
+  NULL, NULL,
   { MI_SEGMENT_SPAN_QUEUES_EMPTY, 0, 0, 0, 0, 0, 0, NULL, tld_empty_stats, tld_empty_os }, // segments
   { 0, tld_empty_stats }, // os
   { MI_STATS_NULL }       // stats
@@ -141,16 +141,8 @@
 
 static mi_tld_t tld_main = {
   0, false,
-<<<<<<< HEAD
-  &_mi_heap_main,
+  &_mi_heap_main, & _mi_heap_main,
   { MI_SEGMENT_SPAN_QUEUES_EMPTY, 0, 0, 0, 0, 0, 0, NULL, tld_main_stats, tld_main_os }, // segments
-=======
-  &_mi_heap_main, &_mi_heap_main,
-  { { NULL, NULL }, {NULL ,NULL}, {NULL ,NULL, 0},
-    0, 0, 0, 0, 0, 0, NULL,
-    tld_main_stats, tld_main_os
-  }, // segments
->>>>>>> 980d343f
   { 0, tld_main_stats },  // os
   { MI_STATS_NULL }       // stats
 };

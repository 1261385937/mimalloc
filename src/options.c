/* ----------------------------------------------------------------------------
Copyright (c) 2018, Microsoft Research, Daan Leijen
This is free software; you can redistribute it and/or modify it under the
terms of the MIT license. A copy of the license can be found in the file
"LICENSE" at the root of this distribution.
-----------------------------------------------------------------------------*/
#include "mimalloc.h"
#include "mimalloc-internal.h"
#include "mimalloc-atomic.h"

#include <stdio.h>
#include <stdlib.h> // strtol
#include <string.h> // strncpy, strncat, strlen, strstr
#include <ctype.h>  // toupper
#include <stdarg.h>

static uintptr_t mi_max_error_count = 16;  // stop outputting errors after this

static void mi_add_stderr_output();

int mi_version(void) mi_attr_noexcept {
  return MI_MALLOC_VERSION;
}

#ifdef _WIN32
#include <conio.h>
#endif

// --------------------------------------------------------
// Options
// These can be accessed by multiple threads and may be
// concurrently initialized, but an initializing data race
// is ok since they resolve to the same value.
// --------------------------------------------------------
typedef enum mi_init_e {
  UNINIT,       // not yet initialized
  DEFAULTED,    // not found in the environment, use default value
  INITIALIZED   // found in environment or set explicitly
} mi_init_t;

typedef struct mi_option_desc_s {
  long        value;  // the value
  mi_init_t   init;   // is it initialized yet? (from the environment)
  mi_option_t option; // for debugging: the option index should match the option
  const char* name;   // option name without `mimalloc_` prefix
} mi_option_desc_t;

#define MI_OPTION(opt)        mi_option_##opt, #opt
#define MI_OPTION_DESC(opt)   {0, UNINIT, MI_OPTION(opt) }

static mi_option_desc_t options[_mi_option_last] =
{
  // stable options
  { MI_DEBUG, UNINIT, MI_OPTION(show_errors) },
  { 0, UNINIT, MI_OPTION(show_stats) },
  { 0, UNINIT, MI_OPTION(verbose) },

  // the following options are experimental and not all combinations make sense.
  { 1, UNINIT, MI_OPTION(eager_commit) },        // commit on demand
  #if defined(_WIN32) || (MI_INTPTR_SIZE <= 4)   // and other OS's without overcommit?
  { 0, UNINIT, MI_OPTION(eager_region_commit) },
  { 1, UNINIT, MI_OPTION(reset_decommits) },     // reset decommits memory
  #else
  { 1, UNINIT, MI_OPTION(eager_region_commit) },
  { 0, UNINIT, MI_OPTION(reset_decommits) },     // reset uses MADV_FREE/MADV_DONTNEED
  #endif
  { 0, UNINIT, MI_OPTION(large_os_pages) },      // use large OS pages, use only with eager commit to prevent fragmentation of VMA's
  { 0, UNINIT, MI_OPTION(reserve_huge_os_pages) },
  { 0, UNINIT, MI_OPTION(segment_cache) },       // cache N segments per thread
  { 0, UNINIT, MI_OPTION(page_reset) },          // reset pages on free
  { 0, UNINIT, MI_OPTION(segment_reset) },       // reset segment memory on free (needs eager commit)
  { 0, UNINIT, MI_OPTION(eager_commit_delay) },  // the first N segments per thread are not eagerly committed
<<<<<<< HEAD
  { 0, UNINIT, MI_OPTION(allow_decommit) },      // decommit pages when not eager committed
  { 100,  UNINIT, MI_OPTION(reset_delay) },       // reset delay in milli-seconds
  { 1000, UNINIT, MI_OPTION(arena_reset_delay) }, // reset delay in milli-seconds
  { 0,    UNINIT, MI_OPTION(use_numa_nodes) },    // 0 = use available numa nodes, otherwise use at most N nodes. 
  { 100,  UNINIT, MI_OPTION(os_tag) },            // only apple specific for now but might serve more or less related purpose
  { 16,   UNINIT, MI_OPTION(max_errors) }         // maximum errors that are output
=======
  { 500, UNINIT, MI_OPTION(reset_delay) },       // reset delay in milli-seconds
  { 0,   UNINIT, MI_OPTION(use_numa_nodes) },    // 0 = use available numa nodes, otherwise use at most N nodes.
  { 100, UNINIT, MI_OPTION(os_tag) },            // only apple specific for now but might serve more or less related purpose
  { 16,  UNINIT, MI_OPTION(max_errors) }         // maximum errors that are output
>>>>>>> 65f4f514
};

static void mi_option_init(mi_option_desc_t* desc);

void _mi_options_init(void) {
  // called on process load; should not be called before the CRT is initialized!
  // (e.g. do not call this from process_init as that may run before CRT initialization)
  mi_add_stderr_output(); // now it safe to use stderr for output
  for(int i = 0; i < _mi_option_last; i++ ) {
    mi_option_t option = (mi_option_t)i;
    mi_option_get(option); // initialize
    if (option != mi_option_verbose) {
      mi_option_desc_t* desc = &options[option];
      _mi_verbose_message("option '%s': %ld\n", desc->name, desc->value);
    }
  }
  mi_max_error_count = mi_option_get(mi_option_max_errors);
}

long mi_option_get(mi_option_t option) {
  mi_assert(option >= 0 && option < _mi_option_last);
  mi_option_desc_t* desc = &options[option];
  mi_assert(desc->option == option);  // index should match the option
  if (mi_unlikely(desc->init == UNINIT)) {
    mi_option_init(desc);
  }
  return desc->value;
}

void mi_option_set(mi_option_t option, long value) {
  mi_assert(option >= 0 && option < _mi_option_last);
  mi_option_desc_t* desc = &options[option];
  mi_assert(desc->option == option);  // index should match the option
  desc->value = value;
  desc->init = INITIALIZED;
}

void mi_option_set_default(mi_option_t option, long value) {
  mi_assert(option >= 0 && option < _mi_option_last);
  mi_option_desc_t* desc = &options[option];
  if (desc->init != INITIALIZED) {
    desc->value = value;
  }
}

bool mi_option_is_enabled(mi_option_t option) {
  return (mi_option_get(option) != 0);
}

void mi_option_set_enabled(mi_option_t option, bool enable) {
  mi_option_set(option, (enable ? 1 : 0));
}

void mi_option_set_enabled_default(mi_option_t option, bool enable) {
  mi_option_set_default(option, (enable ? 1 : 0));
}

void mi_option_enable(mi_option_t option) {
  mi_option_set_enabled(option,true);
}

void mi_option_disable(mi_option_t option) {
  mi_option_set_enabled(option,false);
}


static void mi_out_stderr(const char* msg) {
  #ifdef _WIN32
  // on windows with redirection, the C runtime cannot handle locale dependent output
  // after the main thread closes so we use direct console output.
  if (!_mi_preloading()) { _cputs(msg); }
  #else
  fputs(msg, stderr);
  #endif
}

// Since an output function can be registered earliest in the `main`
// function we also buffer output that happens earlier. When
// an output function is registered it is called immediately with
// the output up to that point.
#ifndef MI_MAX_DELAY_OUTPUT
#define MI_MAX_DELAY_OUTPUT (32*1024)
#endif
static char out_buf[MI_MAX_DELAY_OUTPUT+1];
static _Atomic(uintptr_t) out_len;

static void mi_out_buf(const char* msg) {
  if (msg==NULL) return;
  if (mi_atomic_read_relaxed(&out_len)>=MI_MAX_DELAY_OUTPUT) return;
  size_t n = strlen(msg);
  if (n==0) return;
  // claim space
  uintptr_t start = mi_atomic_addu(&out_len, n);
  if (start >= MI_MAX_DELAY_OUTPUT) return;
  // check bound
  if (start+n >= MI_MAX_DELAY_OUTPUT) {
    n = MI_MAX_DELAY_OUTPUT-start-1;
  }
  memcpy(&out_buf[start], msg, n);
}

static void mi_out_buf_flush(mi_output_fun* out, bool no_more_buf) {
  if (out==NULL) return;
  // claim (if `no_more_buf == true`, no more output will be added after this point)
  size_t count = mi_atomic_addu(&out_len, (no_more_buf ? MI_MAX_DELAY_OUTPUT : 1));
  // and output the current contents
  if (count>MI_MAX_DELAY_OUTPUT) count = MI_MAX_DELAY_OUTPUT;
  out_buf[count] = 0;
  out(out_buf);
  if (!no_more_buf) {
    out_buf[count] = '\n'; // if continue with the buffer, insert a newline
  }
}


// Once this module is loaded, switch to this routine
// which outputs to stderr and the delayed output buffer.
static void mi_out_buf_stderr(const char* msg) {
  mi_out_stderr(msg);
  mi_out_buf(msg);
}



// --------------------------------------------------------
// Default output handler
// --------------------------------------------------------

// Should be atomic but gives errors on many platforms as generally we cannot cast a function pointer to a uintptr_t.
// For now, don't register output from multiple threads.
#pragma warning(suppress:4180)
static mi_output_fun* volatile mi_out_default; // = NULL

static mi_output_fun* mi_out_get_default(void) {
  mi_output_fun* out = mi_out_default;
  return (out == NULL ? &mi_out_buf : out);
}

void mi_register_output(mi_output_fun* out) mi_attr_noexcept {
  mi_out_default = (out == NULL ? &mi_out_stderr : out); // stop using the delayed output buffer
  if (out!=NULL) mi_out_buf_flush(out,true);             // output all the delayed output now
}

// add stderr to the delayed output after the module is loaded
static void mi_add_stderr_output() {
  mi_out_buf_flush(&mi_out_stderr, false); // flush current contents to stderr
  mi_out_default = &mi_out_buf_stderr;     // and add stderr to the delayed output
}

// --------------------------------------------------------
// Messages, all end up calling `_mi_fputs`.
// --------------------------------------------------------
static volatile _Atomic(uintptr_t) error_count; // = 0;  // when MAX_ERROR_COUNT stop emitting errors and warnings

// When overriding malloc, we may recurse into mi_vfprintf if an allocation
// inside the C runtime causes another message.
static mi_decl_thread bool recurse = false;

void _mi_fputs(mi_output_fun* out, const char* prefix, const char* message) {
  if (recurse) return;
  if (out==NULL || (FILE*)out==stdout || (FILE*)out==stderr) out = mi_out_get_default();
  recurse = true;
  if (prefix != NULL) out(prefix);
  out(message);
  recurse = false;
  return;
}

// Define our own limited `fprintf` that avoids memory allocation.
// We do this using `snprintf` with a limited buffer.
static void mi_vfprintf( mi_output_fun* out, const char* prefix, const char* fmt, va_list args ) {
  char buf[512];
  if (fmt==NULL) return;
  if (recurse) return;
  recurse = true;
  vsnprintf(buf,sizeof(buf)-1,fmt,args);
  recurse = false;
  _mi_fputs(out,prefix,buf);
}


void _mi_fprintf( mi_output_fun* out, const char* fmt, ... ) {
  va_list args;
  va_start(args,fmt);
  mi_vfprintf(out,NULL,fmt,args);
  va_end(args);
}

void _mi_trace_message(const char* fmt, ...) {
  if (mi_option_get(mi_option_verbose) <= 1) return;  // only with verbose level 2 or higher
  va_list args;
  va_start(args, fmt);
  mi_vfprintf(NULL, "mimalloc: ", fmt, args);
  va_end(args);
}

void _mi_verbose_message(const char* fmt, ...) {
  if (!mi_option_is_enabled(mi_option_verbose)) return;
  va_list args;
  va_start(args,fmt);
  mi_vfprintf(NULL, "mimalloc: ", fmt, args);
  va_end(args);
}

void _mi_error_message(const char* fmt, ...) {
  if (!mi_option_is_enabled(mi_option_show_errors) && !mi_option_is_enabled(mi_option_verbose)) return;
  if (mi_atomic_increment(&error_count) > mi_max_error_count) return;
  va_list args;
  va_start(args,fmt);
  mi_vfprintf(NULL, "mimalloc: error: ", fmt, args);
  va_end(args);
  mi_assert(false);
}

void _mi_warning_message(const char* fmt, ...) {
  if (!mi_option_is_enabled(mi_option_show_errors) && !mi_option_is_enabled(mi_option_verbose)) return;
  if (mi_atomic_increment(&error_count) > mi_max_error_count) return;
  va_list args;
  va_start(args,fmt);
  mi_vfprintf(NULL, "mimalloc: warning: ", fmt, args);
  va_end(args);
}


#if MI_DEBUG
void _mi_assert_fail(const char* assertion, const char* fname, unsigned line, const char* func ) {
  _mi_fprintf(NULL,"mimalloc: assertion failed: at \"%s\":%u, %s\n  assertion: \"%s\"\n", fname, line, (func==NULL?"":func), assertion);
  abort();
}
#endif

mi_attr_noreturn void _mi_fatal_error(const char* fmt, ...) {
  va_list args;
  va_start(args, fmt);
  mi_vfprintf(NULL, "mimalloc: fatal: ", fmt, args);
  va_end(args);
  #if (MI_SECURE>=0)
  abort();
  #endif
}

// --------------------------------------------------------
// Initialize options by checking the environment
// --------------------------------------------------------

static void mi_strlcpy(char* dest, const char* src, size_t dest_size) {
  dest[0] = 0;
  #pragma warning(suppress:4996)
  strncpy(dest, src, dest_size - 1);
  dest[dest_size - 1] = 0;
}

static void mi_strlcat(char* dest, const char* src, size_t dest_size) {
  #pragma warning(suppress:4996)
  strncat(dest, src, dest_size - 1);
  dest[dest_size - 1] = 0;
}

#if defined _WIN32
// On Windows use GetEnvironmentVariable instead of getenv to work
// reliably even when this is invoked before the C runtime is initialized.
// i.e. when `_mi_preloading() == true`.
// Note: on windows, environment names are not case sensitive.
#include <windows.h>
static bool mi_getenv(const char* name, char* result, size_t result_size) {
  result[0] = 0;
  size_t len = GetEnvironmentVariableA(name, result, (DWORD)result_size);
  return (len > 0 && len < result_size);
}
#else
static bool mi_getenv(const char* name, char* result, size_t result_size) {
  const char* s = getenv(name);
  if (s == NULL) {
    // in unix environments we check the upper case name too.
    char buf[64+1];
    size_t len = strlen(name);
    if (len >= sizeof(buf)) len = sizeof(buf) - 1;
    for (size_t i = 0; i < len; i++) {
      buf[i] = toupper(name[i]);
    }
    buf[len] = 0;
    s = getenv(buf);
  }
  if (s != NULL && strlen(s) < result_size) {
    mi_strlcpy(result, s, result_size);
    return true;
  }
  else {
    return false;
  }
}
#endif
static void mi_option_init(mi_option_desc_t* desc) {
  #ifndef _WIN32
  // cannot call getenv() when still initializing the C runtime.
  if (_mi_preloading()) return;
  #endif
  // Read option value from the environment
  char buf[64+1];
  mi_strlcpy(buf, "mimalloc_", sizeof(buf));
  mi_strlcat(buf, desc->name, sizeof(buf));
  char s[64+1];
  if (mi_getenv(buf, s, sizeof(s))) {
    size_t len = strlen(s);
    if (len >= sizeof(buf)) len = sizeof(buf) - 1;
    for (size_t i = 0; i < len; i++) {
      buf[i] = (char)toupper(s[i]);
    }
    buf[len] = 0;
    if (buf[0]==0 || strstr("1;TRUE;YES;ON", buf) != NULL) {
      desc->value = 1;
      desc->init = INITIALIZED;
    }
    else if (strstr("0;FALSE;NO;OFF", buf) != NULL) {
      desc->value = 0;
      desc->init = INITIALIZED;
    }
    else {
      char* end = buf;
      long value = strtol(buf, &end, 10);
      if (*end == 0) {
        desc->value = value;
        desc->init = INITIALIZED;
      }
      else {
        _mi_warning_message("environment option mimalloc_%s has an invalid value: %s\n", desc->name, buf);
        desc->init = DEFAULTED;
      }
    }
  }
  else {
    desc->init = DEFAULTED;
  }
  mi_assert_internal(desc->init != UNINIT);
}<|MERGE_RESOLUTION|>--- conflicted
+++ resolved
@@ -70,19 +70,12 @@
   { 0, UNINIT, MI_OPTION(page_reset) },          // reset pages on free
   { 0, UNINIT, MI_OPTION(segment_reset) },       // reset segment memory on free (needs eager commit)
   { 0, UNINIT, MI_OPTION(eager_commit_delay) },  // the first N segments per thread are not eagerly committed
-<<<<<<< HEAD
   { 0, UNINIT, MI_OPTION(allow_decommit) },      // decommit pages when not eager committed
   { 100,  UNINIT, MI_OPTION(reset_delay) },       // reset delay in milli-seconds
   { 1000, UNINIT, MI_OPTION(arena_reset_delay) }, // reset delay in milli-seconds
   { 0,    UNINIT, MI_OPTION(use_numa_nodes) },    // 0 = use available numa nodes, otherwise use at most N nodes. 
   { 100,  UNINIT, MI_OPTION(os_tag) },            // only apple specific for now but might serve more or less related purpose
   { 16,   UNINIT, MI_OPTION(max_errors) }         // maximum errors that are output
-=======
-  { 500, UNINIT, MI_OPTION(reset_delay) },       // reset delay in milli-seconds
-  { 0,   UNINIT, MI_OPTION(use_numa_nodes) },    // 0 = use available numa nodes, otherwise use at most N nodes.
-  { 100, UNINIT, MI_OPTION(os_tag) },            // only apple specific for now but might serve more or less related purpose
-  { 16,  UNINIT, MI_OPTION(max_errors) }         // maximum errors that are output
->>>>>>> 65f4f514
 };
 
 static void mi_option_init(mi_option_desc_t* desc);

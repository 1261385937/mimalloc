/*----------------------------------------------------------------------------
Copyright (c) 2018, Microsoft Research, Daan Leijen
This is free software; you can redistribute it and/or modify it under the
terms of the MIT license. A copy of the license can be found in the file
"LICENSE" at the root of this distribution.
-----------------------------------------------------------------------------*/

/* -----------------------------------------------------------
  Definition of page queues for each block size
----------------------------------------------------------- */

#ifndef MI_IN_PAGE_C
#error "this file should be included from 'page.c'"
#endif

/* -----------------------------------------------------------
  Minimal alignment in machine words (i.e. `sizeof(void*)`)
----------------------------------------------------------- */

#if (MI_MAX_ALIGN_SIZE > 4*MI_INTPTR_SIZE)
  #error "define alignment for more than 4x word size for this platform"
#elif (MI_MAX_ALIGN_SIZE > 2*MI_INTPTR_SIZE)
  #define MI_ALIGN4W   // 4 machine words minimal alignment
#elif (MI_MAX_ALIGN_SIZE > MI_INTPTR_SIZE)
  #define MI_ALIGN2W   // 2 machine words minimal alignment
#else
  // ok, default alignment is 1 word
#endif


/* -----------------------------------------------------------
  Queue query
----------------------------------------------------------- */


static inline bool mi_page_queue_is_huge(const mi_page_queue_t* pq) {
  return (pq->block_size == (MI_MEDIUM_OBJ_SIZE_MAX+sizeof(uintptr_t)));
}

static inline bool mi_page_queue_is_full(const mi_page_queue_t* pq) {
  return (pq->block_size == (MI_MEDIUM_OBJ_SIZE_MAX+(2*sizeof(uintptr_t))));
}

static inline bool mi_page_queue_is_special(const mi_page_queue_t* pq) {
  return (pq->block_size > MI_MEDIUM_OBJ_SIZE_MAX);
}

/* -----------------------------------------------------------
  Bins
----------------------------------------------------------- */

// Bit scan reverse: return the index of the highest bit.
static inline uint8_t mi_bsr32(uint32_t x);

#if defined(_MSC_VER)
#include <intrin.h>
static inline uint8_t mi_bsr32(uint32_t x) {
  uint32_t idx;
  _BitScanReverse((DWORD*)&idx, x);
  return (uint8_t)idx;
}
#elif defined(__GNUC__) || defined(__clang__)
static inline uint8_t mi_bsr32(uint32_t x) {
  return (31 - __builtin_clz(x));
}
#else
static inline uint8_t mi_bsr32(uint32_t x) {
  // de Bruijn multiplication, see <http://supertech.csail.mit.edu/papers/debruijn.pdf>
  static const uint8_t debruijn[32] = {
     31,  0, 22,  1, 28, 23, 18,  2, 29, 26, 24, 10, 19,  7,  3, 12,
     30, 21, 27, 17, 25,  9,  6, 11, 20, 16,  8,  5, 15,  4, 14, 13,
  };
  x |= x >> 1;
  x |= x >> 2;
  x |= x >> 4;
  x |= x >> 8;
  x |= x >> 16;
  x++;
  return debruijn[(x*0x076be629) >> 27];
}
#endif

// Bit scan reverse: return the index of the highest bit.
uint8_t _mi_bsr(uintptr_t x) {
  if (x == 0) return 0;
#if MI_INTPTR_SIZE==8
  uint32_t hi = (x >> 32);
  return (hi == 0 ? mi_bsr32((uint32_t)x) : 32 + mi_bsr32(hi));
#elif MI_INTPTR_SIZE==4
  return mi_bsr32(x);
#else
# error "define bsr for non-32 or 64-bit platforms"
#endif
}

// Return the bin for a given field size.
// Returns MI_BIN_HUGE if the size is too large.
// We use `wsize` for the size in "machine word sizes",
// i.e. byte size == `wsize*sizeof(void*)`.
extern inline uint8_t _mi_bin(size_t size) {
  size_t wsize = _mi_wsize_from_size(size);
  uint8_t bin;
  if (wsize <= 1) {
    bin = 1;
  }
  #if defined(MI_ALIGN4W)
  else if (wsize <= 4) {
    bin = (uint8_t)((wsize+1)&~1); // round to double word sizes
  }
  #elif defined(MI_ALIGN2W)
  else if (wsize <= 8) {
    bin = (uint8_t)((wsize+1)&~1); // round to double word sizes
  }
  #else
  else if (wsize <= 8) {
    bin = (uint8_t)wsize;
  }
  #endif
  else if (wsize > MI_MEDIUM_OBJ_WSIZE_MAX) {
    bin = MI_BIN_HUGE;
  }
  else {
    #if defined(MI_ALIGN4W)
    if (wsize <= 16) { wsize = (wsize+3)&~3; } // round to 4x word sizes
    #endif
    wsize--;
    // find the highest bit
    uint8_t b = mi_bsr32((uint32_t)wsize);
    // and use the top 3 bits to determine the bin (~12.5% worst internal fragmentation).
    // - adjust with 3 because we use do not round the first 8 sizes
    //   which each get an exact bin
    bin = ((b << 2) + (uint8_t)((wsize >> (b - 2)) & 0x03)) - 3;
    mi_assert_internal(bin < MI_BIN_HUGE);
  }
  mi_assert_internal(bin > 0 && bin <= MI_BIN_HUGE);
  return bin;
}



/* -----------------------------------------------------------
  Queue of pages with free blocks
----------------------------------------------------------- */

size_t _mi_bin_size(uint8_t bin) {
  return _mi_heap_empty.pages[bin].block_size;
}

// Good size for allocation
size_t mi_good_size(size_t size) mi_attr_noexcept {
  if (size <= MI_MEDIUM_OBJ_SIZE_MAX) {
    return _mi_bin_size(_mi_bin(size));
  }
  else {
    return _mi_align_up(size,_mi_os_page_size());
  }
}

#if (MI_DEBUG>1)
static bool mi_page_queue_contains(mi_page_queue_t* queue, const mi_page_t* page) {
  mi_assert_internal(page != NULL);
  mi_page_t* list = queue->first;
  while (list != NULL) {
    mi_assert_internal(list->next == NULL || list->next->prev == list);
    mi_assert_internal(list->prev == NULL || list->prev->next == list);
    if (list == page) break;
    list = list->next;
  }
  return (list == page);
}

#endif

#if (MI_DEBUG>1)
static bool mi_heap_contains_queue(const mi_heap_t* heap, const mi_page_queue_t* pq) {
  return (pq >= &heap->pages[0] && pq <= &heap->pages[MI_BIN_FULL]);
}
#endif

static mi_page_queue_t* mi_page_queue_of(const mi_page_t* page) {
  uint8_t bin = (mi_page_is_in_full(page) ? MI_BIN_FULL : _mi_bin(page->xblock_size));
  mi_heap_t* heap = mi_page_heap(page);
  mi_assert_internal(heap != NULL && bin <= MI_BIN_FULL);
  mi_page_queue_t* pq = &heap->pages[bin];
  mi_assert_internal(bin >= MI_BIN_HUGE || page->xblock_size == pq->block_size);
  mi_assert_expensive(mi_page_queue_contains(pq, page));
  return pq;
}

static mi_page_queue_t* mi_heap_page_queue_of(mi_heap_t* heap, const mi_page_t* page) {
  uint8_t bin = (mi_page_is_in_full(page) ? MI_BIN_FULL : _mi_bin(page->xblock_size));
  mi_assert_internal(bin <= MI_BIN_FULL);
  mi_page_queue_t* pq = &heap->pages[bin];
  mi_assert_internal(mi_page_is_in_full(page) || page->xblock_size == pq->block_size);
  return pq;
}

// The current small page array is for efficiency and for each
// small size (up to 256) it points directly to the page for that
// size without having to compute the bin. This means when the
// current free page queue is updated for a small bin, we need to update a
// range of entries in `_mi_page_small_free`.
static inline void mi_heap_queue_first_update(mi_heap_t* heap, const mi_page_queue_t* pq) {
  mi_assert_internal(mi_heap_contains_queue(heap,pq));
  size_t size = pq->block_size;
  if (size > MI_SMALL_SIZE_MAX) return;

  mi_page_t* page = pq->first;
  if (pq->first == NULL) page = (mi_page_t*)&_mi_page_empty;

  // find index in the right direct page array
  size_t start;
  size_t idx = _mi_wsize_from_size(size);
  mi_page_t** pages_free = heap->pages_free_direct;

  if (pages_free[idx] == page) return;  // already set

  // find start slot
  if (idx<=1) {
    start = 0;
  }
  else {
    // find previous size; due to minimal alignment upto 3 previous bins may need to be skipped
    uint8_t bin = _mi_bin(size);
    const mi_page_queue_t* prev = pq - 1;
    while( bin == _mi_bin(prev->block_size) && prev > &heap->pages[0]) {
      prev--;
    }
    start = 1 + _mi_wsize_from_size(prev->block_size);
    if (start > idx) start = idx;
  }

  // set size range to the right page
  mi_assert(start <= idx);
  for (size_t sz = start; sz <= idx; sz++) {
    pages_free[sz] = page;
  }
}

/*
static bool mi_page_queue_is_empty(mi_page_queue_t* queue) {
  return (queue->first == NULL);
}
*/

static void mi_page_queue_remove(mi_page_queue_t* queue, mi_page_t* page) {
  mi_assert_internal(page != NULL);
  mi_assert_expensive(mi_page_queue_contains(queue, page));
<<<<<<< HEAD
  mi_assert_internal(page->block_size == queue->block_size || (page->block_size > MI_MEDIUM_OBJ_SIZE_MAX && mi_page_queue_is_huge(queue))  || (mi_page_is_in_full(page) && mi_page_queue_is_full(queue)));
=======
  mi_assert_internal(page->xblock_size == queue->block_size || (page->xblock_size > MI_LARGE_OBJ_SIZE_MAX && mi_page_queue_is_huge(queue))  || (mi_page_is_in_full(page) && mi_page_queue_is_full(queue)));
  mi_heap_t* heap = mi_page_heap(page);
>>>>>>> 5bc1c52a
  if (page->prev != NULL) page->prev->next = page->next;
  if (page->next != NULL) page->next->prev = page->prev;
  if (page == queue->last)  queue->last = page->prev;
  if (page == queue->first) {
    queue->first = page->next;
    // update first
    mi_assert_internal(mi_heap_contains_queue(heap, queue));
    mi_heap_queue_first_update(heap,queue);
  }
  heap->page_count--;
  page->next = NULL;
  page->prev = NULL;
  // mi_atomic_write_ptr(mi_atomic_cast(void*, &page->heap), NULL);
  mi_page_set_in_full(page,false);
}


static void mi_page_queue_push(mi_heap_t* heap, mi_page_queue_t* queue, mi_page_t* page) {
  mi_assert_internal(mi_page_heap(page) == heap);
  mi_assert_internal(!mi_page_queue_contains(queue, page));
<<<<<<< HEAD
  mi_assert_internal(_mi_page_segment(page)->kind != MI_SEGMENT_HUGE);
  mi_assert_internal(page->block_size == queue->block_size ||
                      (page->block_size > MI_MEDIUM_OBJ_SIZE_MAX && mi_page_queue_is_huge(queue)) ||
=======
  mi_assert_internal(_mi_page_segment(page)->page_kind != MI_PAGE_HUGE);
  mi_assert_internal(page->xblock_size == queue->block_size ||
                      (page->xblock_size > MI_LARGE_OBJ_SIZE_MAX && mi_page_queue_is_huge(queue)) ||
>>>>>>> 5bc1c52a
                        (mi_page_is_in_full(page) && mi_page_queue_is_full(queue)));

  mi_page_set_in_full(page, mi_page_queue_is_full(queue));
  // mi_atomic_write_ptr(mi_atomic_cast(void*, &page->heap), heap);
  page->next = queue->first;
  page->prev = NULL;
  if (queue->first != NULL) {
    mi_assert_internal(queue->first->prev == NULL);
    queue->first->prev = page;
    queue->first = page;
  }
  else {
    queue->first = queue->last = page;
  }

  // update direct
  mi_heap_queue_first_update(heap, queue);
  heap->page_count++;
}


static void mi_page_queue_enqueue_from(mi_page_queue_t* to, mi_page_queue_t* from, mi_page_t* page) {
  mi_assert_internal(page != NULL);
  mi_assert_expensive(mi_page_queue_contains(from, page));
  mi_assert_expensive(!mi_page_queue_contains(to, page));
<<<<<<< HEAD
  mi_assert_internal((page->block_size == to->block_size && page->block_size == from->block_size) ||
                     (page->block_size == to->block_size && mi_page_queue_is_full(from)) ||
                     (page->block_size == from->block_size && mi_page_queue_is_full(to)) ||
                     (page->block_size > MI_MEDIUM_OBJ_SIZE_MAX && mi_page_queue_is_huge(to)) ||
                     (page->block_size > MI_MEDIUM_OBJ_SIZE_MAX && mi_page_queue_is_full(to)));
=======
  mi_assert_internal((page->xblock_size == to->block_size && page->xblock_size == from->block_size) ||
                     (page->xblock_size == to->block_size && mi_page_queue_is_full(from)) ||
                     (page->xblock_size == from->block_size && mi_page_queue_is_full(to)) ||
                     (page->xblock_size > MI_LARGE_OBJ_SIZE_MAX && mi_page_queue_is_huge(to)) ||
                     (page->xblock_size > MI_LARGE_OBJ_SIZE_MAX && mi_page_queue_is_full(to)));
>>>>>>> 5bc1c52a

  mi_heap_t* heap = mi_page_heap(page);
  if (page->prev != NULL) page->prev->next = page->next;
  if (page->next != NULL) page->next->prev = page->prev;
  if (page == from->last)  from->last = page->prev;
  if (page == from->first) {
    from->first = page->next;
    // update first
    mi_assert_internal(mi_heap_contains_queue(heap, from));
    mi_heap_queue_first_update(heap, from);
  }

  page->prev = to->last;
  page->next = NULL;
  if (to->last != NULL) {
    mi_assert_internal(heap == mi_page_heap(to->last));
    to->last->next = page;
    to->last = page;
  }
  else {
    to->first = page;
    to->last = page;
    mi_heap_queue_first_update(heap, to);
  }

  mi_page_set_in_full(page, mi_page_queue_is_full(to));
}

size_t _mi_page_queue_append(mi_heap_t* heap, mi_page_queue_t* pq, mi_page_queue_t* append) {
  mi_assert_internal(mi_heap_contains_queue(heap,pq));
  mi_assert_internal(pq->block_size == append->block_size);

  if (append->first==NULL) return 0;

  // set append pages to new heap and count
  size_t count = 0;
  for (mi_page_t* page = append->first; page != NULL; page = page->next) {
    mi_page_set_heap(page,heap);
    count++;
  }

  if (pq->last==NULL) {
    // take over afresh
    mi_assert_internal(pq->first==NULL);
    pq->first = append->first;
    pq->last = append->last;
    mi_heap_queue_first_update(heap, pq);
  }
  else {
    // append to end
    mi_assert_internal(pq->last!=NULL);
    mi_assert_internal(append->first!=NULL);
    pq->last->next = append->first;
    append->first->prev = pq->last;
    pq->last = append->last;
  }
  return count;
}<|MERGE_RESOLUTION|>--- conflicted
+++ resolved
@@ -246,12 +246,9 @@
 static void mi_page_queue_remove(mi_page_queue_t* queue, mi_page_t* page) {
   mi_assert_internal(page != NULL);
   mi_assert_expensive(mi_page_queue_contains(queue, page));
-<<<<<<< HEAD
-  mi_assert_internal(page->block_size == queue->block_size || (page->block_size > MI_MEDIUM_OBJ_SIZE_MAX && mi_page_queue_is_huge(queue))  || (mi_page_is_in_full(page) && mi_page_queue_is_full(queue)));
-=======
-  mi_assert_internal(page->xblock_size == queue->block_size || (page->xblock_size > MI_LARGE_OBJ_SIZE_MAX && mi_page_queue_is_huge(queue))  || (mi_page_is_in_full(page) && mi_page_queue_is_full(queue)));
+  mi_assert_internal(page->xblock_size == queue->block_size || (page->xblock_size > MI_MEDIUM_OBJ_SIZE_MAX && mi_page_queue_is_huge(queue))  || (mi_page_is_in_full(page) && mi_page_queue_is_full(queue)));
   mi_heap_t* heap = mi_page_heap(page);
->>>>>>> 5bc1c52a
+
   if (page->prev != NULL) page->prev->next = page->next;
   if (page->next != NULL) page->next->prev = page->prev;
   if (page == queue->last)  queue->last = page->prev;
@@ -272,15 +269,10 @@
 static void mi_page_queue_push(mi_heap_t* heap, mi_page_queue_t* queue, mi_page_t* page) {
   mi_assert_internal(mi_page_heap(page) == heap);
   mi_assert_internal(!mi_page_queue_contains(queue, page));
-<<<<<<< HEAD
+
   mi_assert_internal(_mi_page_segment(page)->kind != MI_SEGMENT_HUGE);
-  mi_assert_internal(page->block_size == queue->block_size ||
-                      (page->block_size > MI_MEDIUM_OBJ_SIZE_MAX && mi_page_queue_is_huge(queue)) ||
-=======
-  mi_assert_internal(_mi_page_segment(page)->page_kind != MI_PAGE_HUGE);
   mi_assert_internal(page->xblock_size == queue->block_size ||
-                      (page->xblock_size > MI_LARGE_OBJ_SIZE_MAX && mi_page_queue_is_huge(queue)) ||
->>>>>>> 5bc1c52a
+                      (page->xblock_size > MI_MEDIUM_OBJ_SIZE_MAX) ||
                         (mi_page_is_in_full(page) && mi_page_queue_is_full(queue)));
 
   mi_page_set_in_full(page, mi_page_queue_is_full(queue));
@@ -306,19 +298,12 @@
   mi_assert_internal(page != NULL);
   mi_assert_expensive(mi_page_queue_contains(from, page));
   mi_assert_expensive(!mi_page_queue_contains(to, page));
-<<<<<<< HEAD
-  mi_assert_internal((page->block_size == to->block_size && page->block_size == from->block_size) ||
-                     (page->block_size == to->block_size && mi_page_queue_is_full(from)) ||
-                     (page->block_size == from->block_size && mi_page_queue_is_full(to)) ||
-                     (page->block_size > MI_MEDIUM_OBJ_SIZE_MAX && mi_page_queue_is_huge(to)) ||
-                     (page->block_size > MI_MEDIUM_OBJ_SIZE_MAX && mi_page_queue_is_full(to)));
-=======
+
   mi_assert_internal((page->xblock_size == to->block_size && page->xblock_size == from->block_size) ||
                      (page->xblock_size == to->block_size && mi_page_queue_is_full(from)) ||
                      (page->xblock_size == from->block_size && mi_page_queue_is_full(to)) ||
                      (page->xblock_size > MI_LARGE_OBJ_SIZE_MAX && mi_page_queue_is_huge(to)) ||
                      (page->xblock_size > MI_LARGE_OBJ_SIZE_MAX && mi_page_queue_is_full(to)));
->>>>>>> 5bc1c52a
 
   mi_heap_t* heap = mi_page_heap(page);
   if (page->prev != NULL) page->prev->next = page->next;

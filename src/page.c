--- conflicted
+++ resolved
@@ -122,16 +122,11 @@
 }
 #endif
 
-<<<<<<< HEAD
 mi_delayed_t _mi_page_unset_delayed_freeing(mi_page_t* page, mi_delayed_t delay) {
-=======
-void _mi_page_use_delayed_free(mi_page_t* page, mi_delayed_t delay) {
->>>>>>> 45582d1f
   mi_thread_free_t tfree;
   mi_thread_free_t tfreex;
   mi_delayed_t     old_delay;
   do {
-<<<<<<< HEAD
     tfreex = tfree = page->thread_free;
     old_delay = mi_tf_delayed(tfree);
     mi_assert_internal(old_delay == MI_DELAYED_FREEING);
@@ -145,14 +140,11 @@
   mi_thread_free_t tfreex;
   mi_delayed_t     old_delay;
   do {
-=======
->>>>>>> 45582d1f
     tfree = mi_atomic_read_relaxed(&page->thread_free);
     tfreex = mi_tf_set_delayed(tfree, delay);
     old_delay = mi_tf_delayed(tfree);
     if (mi_unlikely(old_delay == MI_DELAYED_FREEING)) {
       mi_atomic_yield(); // delay until outstanding MI_DELAYED_FREEING are done.
-<<<<<<< HEAD
     }
     else if (delay == old_delay) {
       break; // avoid atomic operation if already equal
@@ -161,14 +153,6 @@
   while((old_delay == MI_DELAYED_FREEING) || 
         !mi_atomic_cas_weak(mi_atomic_cast(uintptr_t,&page->thread_free), tfreex, tfree));
   return old_delay;
-=======
-    }
-    else if (delay == old_delay) {
-      break; // avoid atomic operation if already equal
-    }
-  } while ((old_delay == MI_DELAYED_FREEING) ||
-    !mi_atomic_cas_weak(mi_atomic_cast(uintptr_t, &page->thread_free), tfreex, tfree));
->>>>>>> 45582d1f
 }
 
 

/*----------------------------------------------------------------------------
Copyright (c) 2018, Microsoft Research, Daan Leijen
This is free software; you can redistribute it and/or modify it under the
terms of the MIT license. A copy of the license can be found in the file
"LICENSE" at the root of this distribution.
-----------------------------------------------------------------------------*/

/* -----------------------------------------------------------
  The core of the allocator. Every segment contains
  pages of a certain block size. The main function
  exported is `mi_malloc_generic`.
----------------------------------------------------------- */

#include "mimalloc.h"
#include "mimalloc-internal.h"
#include "mimalloc-atomic.h"

/* -----------------------------------------------------------
  Definition of page queues for each block size
----------------------------------------------------------- */

#define MI_IN_PAGE_C
#include "page-queue.c"
#undef MI_IN_PAGE_C


/* -----------------------------------------------------------
  Page helpers
----------------------------------------------------------- */

// Index a block in a page
static inline mi_block_t* mi_page_block_at(const mi_page_t* page, void* page_start, size_t i) {
  mi_assert_internal(page != NULL);
  mi_assert_internal(i <= page->reserved);
  return (mi_block_t*)((uint8_t*)page_start + (i * page->block_size));
}

static void mi_page_init(mi_heap_t* heap, mi_page_t* page, size_t size, mi_tld_t* tld);


#if (MI_DEBUG>=3)
static size_t mi_page_list_count(mi_page_t* page, mi_block_t* head) {
  size_t count = 0;
  while (head != NULL) {
    mi_assert_internal(page == _mi_ptr_page(head));
    count++;
    head = mi_block_next(page, head);
  }
  return count;
}

/*
// Start of the page available memory
static inline uint8_t* mi_page_area(const mi_page_t* page) {
  return _mi_page_start(_mi_page_segment(page), page, NULL);
}
*/

static bool mi_page_list_is_valid(mi_page_t* page, mi_block_t* p) {
  size_t psize;
  uint8_t* page_area = _mi_page_start(_mi_page_segment(page), page, &psize);
  mi_block_t* start = (mi_block_t*)page_area;
  mi_block_t* end   = (mi_block_t*)(page_area + psize);
  while(p != NULL) {
    if (p < start || p >= end) return false;
    p = mi_block_next(page, p);
  }
  return true;
}

static bool mi_page_is_valid_init(mi_page_t* page) {
  mi_assert_internal(page->block_size > 0);
  mi_assert_internal(page->used <= page->capacity);
  mi_assert_internal(page->capacity <= page->reserved);

  mi_segment_t* segment = _mi_page_segment(page);
  uint8_t* start = _mi_page_start(segment,page,NULL);
  mi_assert_internal(start == _mi_segment_page_start(segment,page,page->block_size,NULL,NULL));
  //mi_assert_internal(start + page->capacity*page->block_size == page->top);

  mi_assert_internal(mi_page_list_is_valid(page,page->free));
  mi_assert_internal(mi_page_list_is_valid(page,page->local_free));

  #if MI_DEBUG>3 // generally too expensive to check this
  if (page->flags.is_zero) {
    for(mi_block_t* block = page->free; block != NULL; mi_block_next(page,block)) {
      mi_assert_expensive(mi_mem_is_zero(block + 1, page->block_size - sizeof(mi_block_t)));
    }
  }
  #endif

  mi_block_t* tfree = mi_tf_block(page->thread_free);
  mi_assert_internal(mi_page_list_is_valid(page, tfree));
  size_t tfree_count = mi_page_list_count(page, tfree);
  mi_assert_internal(tfree_count <= page->thread_freed + 1);

  size_t free_count = mi_page_list_count(page, page->free) + mi_page_list_count(page, page->local_free);
  mi_assert_internal(page->used + free_count == page->capacity);

  return true;
}

bool _mi_page_is_valid(mi_page_t* page) {
  mi_assert_internal(mi_page_is_valid_init(page));
  #if MI_SECURE
  mi_assert_internal(page->key != 0);
  #endif
  if (page->heap!=NULL) {
    mi_segment_t* segment = _mi_page_segment(page);
    mi_assert_internal(!_mi_process_is_initialized || segment->thread_id == page->heap->thread_id || segment->thread_id==0);
    if (segment->page_kind != MI_PAGE_HUGE) {
      mi_page_queue_t* pq = mi_page_queue_of(page);
      mi_assert_internal(mi_page_queue_contains(pq, page));
      mi_assert_internal(pq->block_size==page->block_size || page->block_size > MI_LARGE_OBJ_SIZE_MAX || mi_page_is_in_full(page));
      mi_assert_internal(mi_heap_contains_queue(page->heap,pq));
    }
  }
  return true;
}
#endif


void _mi_page_use_delayed_free(mi_page_t* page, mi_delayed_t delay  ) {
  mi_thread_free_t tfree;
  mi_thread_free_t tfreex;

  do {
    tfreex = tfree = page->thread_free;
    if (mi_unlikely(mi_tf_delayed(tfree) < MI_DELAYED_FREEING)) {
      tfreex = mi_tf_set_delayed(tfree,delay);
    }
    else if (mi_unlikely(mi_tf_delayed(tfree) == MI_DELAYED_FREEING)) {
      mi_atomic_yield(); // delay until outstanding MI_DELAYED_FREEING are done.
      continue;          // and try again
    }
  }
  while((mi_tf_delayed(tfreex) !=  mi_tf_delayed(tfree)) && // avoid atomic operation if already equal
        !mi_atomic_cas_weak(mi_atomic_cast(uintptr_t,&page->thread_free), tfreex, tfree));
}


/* -----------------------------------------------------------
  Page collect the `local_free` and `thread_free` lists
----------------------------------------------------------- */

// Collect the local `thread_free` list using an atomic exchange.
// Note: The exchange must be done atomically as this is used right after
// moving to the full list in `mi_page_collect_ex` and we need to
// ensure that there was no race where the page became unfull just before the move.
static void _mi_page_thread_free_collect(mi_page_t* page)
{
  mi_block_t* head;
  mi_thread_free_t tfree;
  mi_thread_free_t tfreex;
  do {
    tfree = page->thread_free;
    head = mi_tf_block(tfree);
    tfreex = mi_tf_set_block(tfree,NULL);
  } while (!mi_atomic_cas_weak(mi_atomic_cast(uintptr_t,&page->thread_free), tfreex, tfree));

  // return if the list is empty
  if (head == NULL) return;

  // find the tail -- also to get a proper count (without data races)
  uintptr_t max_count = page->capacity; // cannot collect more than capacity
  uintptr_t count = 1;
  mi_block_t* tail = head;
  mi_block_t* next;
  while ((next = mi_block_next(page,tail)) != NULL && count <= max_count) {
    count++;
    tail = next;
  }
  // if `count > max_count` there was a memory corruption (possibly infinite list due to double multi-threaded free)
  if (count > max_count) {
    _mi_fatal_error("corrupted thread-free list\n");
    return; // the thread-free items cannot be freed
  }

  // and append the current local free list
  mi_block_set_next(page,tail, page->local_free);
  page->local_free = head;

  // update counts now
  mi_atomic_subu(&page->thread_freed, count);
  page->used -= count;
}

void _mi_page_free_collect(mi_page_t* page, bool force) {
  mi_assert_internal(page!=NULL);

  // collect the thread free list
  if (force || mi_tf_block(page->thread_free) != NULL) {  // quick test to avoid an atomic operation
    _mi_page_thread_free_collect(page);
  }

  // and the local free list
  if (page->local_free != NULL) {
    if (mi_likely(page->free == NULL)) {
      // usual case
      page->free = page->local_free;
      page->local_free = NULL;
      page->is_zero = false;
    }
    else if (force) {
      // append -- only on shutdown (force) as this is a linear operation
      mi_block_t* tail = page->local_free;
      mi_block_t* next;
      while ((next = mi_block_next(page, tail)) != NULL) {
        tail = next;
      }
      mi_block_set_next(page, tail, page->free);
      page->free = page->local_free;
      page->local_free = NULL;
      page->is_zero = false;
    }
  }

  mi_assert_internal(!force || page->local_free == NULL);
}



/* -----------------------------------------------------------
  Page fresh and retire
----------------------------------------------------------- */

// allocate a fresh page from a segment
static mi_page_t* mi_page_fresh_alloc(mi_heap_t* heap, mi_page_queue_t* pq, size_t block_size) {
  mi_assert_internal(pq==NULL||mi_heap_contains_queue(heap, pq));
  mi_page_t* page = _mi_segment_page_alloc(block_size, &heap->tld->segments, &heap->tld->os);
  if (page == NULL) return NULL;
  mi_assert_internal(pq==NULL || _mi_page_segment(page)->page_kind != MI_PAGE_HUGE);
  mi_page_init(heap, page, block_size, heap->tld);
  _mi_stat_increase( &heap->tld->stats.pages, 1);
  if (pq!=NULL) mi_page_queue_push(heap, pq, page); // huge pages use pq==NULL
  mi_assert_expensive(_mi_page_is_valid(page));
  return page;
}

// Get a fresh page to use
static mi_page_t* mi_page_fresh(mi_heap_t* heap, mi_page_queue_t* pq) {
  mi_assert_internal(mi_heap_contains_queue(heap, pq));

  // allocate the page
  mi_page_t* page = mi_page_fresh_alloc(heap, pq, pq->block_size);
  if (page==NULL) return NULL;
  mi_assert_internal(pq->block_size==page->block_size);
  mi_assert_internal(pq==mi_page_queue(heap,page->block_size));
  return page;
}

/* -----------------------------------------------------------
   Do any delayed frees
   (put there by other threads if they deallocated in a full page)
----------------------------------------------------------- */
void _mi_heap_delayed_free(mi_heap_t* heap) {
  // take over the list
  mi_block_t* block;
  do {
    block = (mi_block_t*)heap->thread_delayed_free;
  } while (block != NULL && !mi_atomic_cas_ptr_weak(mi_atomic_cast(void*,&heap->thread_delayed_free), NULL, block));

  // and free them all
  while(block != NULL) {
    mi_block_t* next = mi_block_nextx(heap,block, heap->key[0], heap->key[1]);
    // use internal free instead of regular one to keep stats etc correct
    if (!_mi_free_delayed_block(block)) {
      // we might already start delayed freeing while another thread has not yet
      // reset the delayed_freeing flag; in that case delay it further by reinserting.
      mi_block_t* dfree;
      do {
        dfree = (mi_block_t*)heap->thread_delayed_free;
        mi_block_set_nextx(heap, block, dfree, heap->key[0], heap->key[1]);
      } while (!mi_atomic_cas_ptr_weak(mi_atomic_cast(void*,&heap->thread_delayed_free), block, dfree));
    }
    block = next;
  }
}

/* -----------------------------------------------------------
  Unfull, free and retire
----------------------------------------------------------- */

// Move a page from the full list back to a regular list
void _mi_page_unfull(mi_page_t* page) {
  mi_assert_internal(page != NULL);
  mi_assert_expensive(_mi_page_is_valid(page));
  mi_assert_internal(mi_page_is_in_full(page));

  _mi_page_use_delayed_free(page, MI_NO_DELAYED_FREE);
  if (!mi_page_is_in_full(page)) return;

  mi_heap_t* heap = page->heap;
  mi_page_queue_t* pqfull = &heap->pages[MI_BIN_FULL];
  mi_page_set_in_full(page, false); // to get the right queue
  mi_page_queue_t* pq = mi_heap_page_queue_of(heap, page);
  mi_page_set_in_full(page, true);
  mi_page_queue_enqueue_from(pq, pqfull, page);
}

static void mi_page_to_full(mi_page_t* page, mi_page_queue_t* pq) {
  mi_assert_internal(pq == mi_page_queue_of(page));
  mi_assert_internal(!mi_page_immediate_available(page));
  mi_assert_internal(!mi_page_is_in_full(page));

  _mi_page_use_delayed_free(page, MI_USE_DELAYED_FREE);
  if (mi_page_is_in_full(page)) return;

  mi_page_queue_enqueue_from(&page->heap->pages[MI_BIN_FULL], pq, page);
  _mi_page_free_collect(page,false);  // try to collect right away in case another thread freed just before MI_USE_DELAYED_FREE was set
}


<<<<<<< HEAD
=======
// Abandon a page with used blocks at the end of a thread.
// Note: only call if it is ensured that no references exist from
// the `page->heap->thread_delayed_free` into this page.
// Currently only called through `mi_heap_collect_ex` which ensures this.
void _mi_page_abandon(mi_page_t* page, mi_page_queue_t* pq) {
  mi_assert_internal(page != NULL);
  mi_assert_expensive(_mi_page_is_valid(page));
  mi_assert_internal(pq == mi_page_queue_of(page));
  mi_assert_internal(page->heap != NULL);
  
#if MI_DEBUG > 1
  mi_heap_t* pheap = (mi_heap_t*)mi_atomic_read_ptr(mi_atomic_cast(void*, &page->heap));
#endif

  // remove from our page list
  mi_segments_tld_t* segments_tld = &page->heap->tld->segments;
  mi_page_queue_remove(pq, page);

  // page is no longer associated with our heap
  mi_atomic_write_ptr(mi_atomic_cast(void*, &page->heap), NULL);

#if MI_DEBUG>1
  // check there are no references left..
  for (mi_block_t* block = (mi_block_t*)pheap->thread_delayed_free; block != NULL; block = mi_block_nextx(pheap, block, pheap->key[0], pheap->key[1])) {
    mi_assert_internal(_mi_ptr_page(block) != page);
  }
#endif

  // and abandon it
  mi_assert_internal(page->heap == NULL);
  _mi_segment_page_abandon(page,segments_tld);
}


>>>>>>> 384808e3
// Free a page with no more free blocks
void _mi_page_free(mi_page_t* page, mi_page_queue_t* pq, bool force) {
  mi_assert_internal(page != NULL);
  mi_assert_expensive(_mi_page_is_valid(page));
  mi_assert_internal(pq == mi_page_queue_of(page));
  mi_assert_internal(mi_page_all_free(page));
  #if MI_DEBUG>1
  // check if we can safely free
  mi_thread_free_t free = mi_tf_set_delayed(page->thread_free,MI_NEVER_DELAYED_FREE);
  free = mi_atomic_exchange(&page->thread_free, free);
  mi_assert_internal(mi_tf_delayed(free) != MI_DELAYED_FREEING);
  #endif

  mi_page_set_has_aligned(page, false);

  // account for huge pages here
  // (note: no longer necessary as huge pages are always abandoned)
  if (page->block_size > MI_LARGE_OBJ_SIZE_MAX) {
    if (page->block_size > MI_HUGE_OBJ_SIZE_MAX) {
      _mi_stat_decrease(&page->heap->tld->stats.giant, page->block_size);
    }
    else {
      _mi_stat_decrease(&page->heap->tld->stats.huge, page->block_size);
    }
  }
  
  // remove from the page list
  // (no need to do _mi_heap_delayed_free first as all blocks are already free)
  mi_segments_tld_t* segments_tld = &page->heap->tld->segments;
  mi_page_queue_remove(pq, page);

  // and free it
  mi_assert_internal(page->heap == NULL);
  _mi_segment_page_free(page, force, segments_tld);
}

// Retire a page with no more used blocks
// Important to not retire too quickly though as new
// allocations might coming.
// Note: called from `mi_free` and benchmarks often
// trigger this due to freeing everything and then
// allocating again so careful when changing this.
void _mi_page_retire(mi_page_t* page) {
  mi_assert_internal(page != NULL);
  mi_assert_expensive(_mi_page_is_valid(page));
  mi_assert_internal(mi_page_all_free(page));

  mi_page_set_has_aligned(page, false);

  // don't retire too often..
  // (or we end up retiring and re-allocating most of the time)
  // NOTE: refine this more: we should not retire if this
  // is the only page left with free blocks. It is not clear
  // how to check this efficiently though... 
  // for now, we don't retire if it is the only page left of this size class.
  mi_page_queue_t* pq = mi_page_queue_of(page);
  if (mi_likely(page->block_size <= (MI_SMALL_SIZE_MAX/4))) {
    // if (mi_page_mostly_used(page->prev) && mi_page_mostly_used(page->next)) {
    if (pq->last==page && pq->first==page) {
      mi_stat_counter_increase(_mi_stats_main.page_no_retire,1);
      return; // dont't retire after all
    }
  }

  _mi_page_free(page, pq, false);
}


/* -----------------------------------------------------------
  Initialize the initial free list in a page.
  In secure mode we initialize a randomized list by
  alternating between slices.
----------------------------------------------------------- */

#define MI_MAX_SLICE_SHIFT  (6)   // at most 64 slices
#define MI_MAX_SLICES       (1UL << MI_MAX_SLICE_SHIFT)
#define MI_MIN_SLICES       (2)

static void mi_page_free_list_extend_secure(mi_heap_t* const heap, mi_page_t* const page, const size_t extend, mi_stats_t* const stats) {
  UNUSED(stats);
  #if (MI_SECURE<=2)
  mi_assert_internal(page->free == NULL);
  mi_assert_internal(page->local_free == NULL);
  #endif
  mi_assert_internal(page->capacity + extend <= page->reserved);
  void* const page_area = _mi_page_start(_mi_page_segment(page), page, NULL);
  const size_t bsize = page->block_size;

  // initialize a randomized free list
  // set up `slice_count` slices to alternate between
  size_t shift = MI_MAX_SLICE_SHIFT;
  while ((extend >> shift) == 0) {
    shift--;
  }
  const size_t slice_count = (size_t)1U << shift;
  const size_t slice_extend = extend / slice_count;
  mi_assert_internal(slice_extend >= 1);
  mi_block_t* blocks[MI_MAX_SLICES];   // current start of the slice
  size_t      counts[MI_MAX_SLICES];   // available objects in the slice
  for (size_t i = 0; i < slice_count; i++) {
    blocks[i] = mi_page_block_at(page, page_area, page->capacity + i*slice_extend);
    counts[i] = slice_extend;
  }
  counts[slice_count-1] += (extend % slice_count);  // final slice holds the modulus too (todo: distribute evenly?)

  // and initialize the free list by randomly threading through them
  // set up first element
  const uintptr_t r = _mi_heap_random_next(heap);
  size_t current = r % slice_count;
  counts[current]--;
  mi_block_t* const free_start = blocks[current];
  // and iterate through the rest; use `random_shuffle` for performance
  uintptr_t rnd = _mi_random_shuffle(r|1); // ensure not 0
  for (size_t i = 1; i < extend; i++) {
    // call random_shuffle only every INTPTR_SIZE rounds
    const size_t round = i%MI_INTPTR_SIZE;
    if (round == 0) rnd = _mi_random_shuffle(rnd);
    // select a random next slice index
    size_t next = ((rnd >> 8*round) & (slice_count-1));
    while (counts[next]==0) {                            // ensure it still has space
      next++;
      if (next==slice_count) next = 0;
    }
    // and link the current block to it
    counts[next]--;
    mi_block_t* const block = blocks[current];
    blocks[current] = (mi_block_t*)((uint8_t*)block + bsize);  // bump to the following block
    mi_block_set_next(page, block, blocks[next]);   // and set next; note: we may have `current == next`
    current = next;
  }
  // prepend to the free list (usually NULL)
  mi_block_set_next(page, blocks[current], page->free);  // end of the list
  page->free = free_start;  
}

static mi_decl_noinline void mi_page_free_list_extend( mi_page_t* const page, const size_t extend, mi_stats_t* const stats)
{
  UNUSED(stats);
  #if (MI_SECURE <= 2)
  mi_assert_internal(page->free == NULL);
  mi_assert_internal(page->local_free == NULL);
  #endif
  mi_assert_internal(page->capacity + extend <= page->reserved);
  void* const page_area = _mi_page_start(_mi_page_segment(page), page, NULL );
  const size_t bsize = page->block_size;
  mi_block_t* const start = mi_page_block_at(page, page_area, page->capacity);
  
  // initialize a sequential free list
  mi_block_t* const last = mi_page_block_at(page, page_area, page->capacity + extend - 1);  
  mi_block_t* block = start;
  while(block <= last) {
    mi_block_t* next = (mi_block_t*)((uint8_t*)block + bsize);
    mi_block_set_next(page,block,next);
    block = next;
  }  
  // prepend to free list (usually `NULL`)
  mi_block_set_next(page, last, page->free);
  page->free = start;
}

/* -----------------------------------------------------------
  Page initialize and extend the capacity
----------------------------------------------------------- */

#define MI_MAX_EXTEND_SIZE    (4*1024)      // heuristic, one OS page seems to work well.
#if (MI_SECURE>0)
#define MI_MIN_EXTEND         (8*MI_SECURE) // extend at least by this many
#else
#define MI_MIN_EXTEND         (1)
#endif

// Extend the capacity (up to reserved) by initializing a free list
// We do at most `MI_MAX_EXTEND` to avoid touching too much memory
// Note: we also experimented with "bump" allocation on the first
// allocations but this did not speed up any benchmark (due to an
// extra test in malloc? or cache effects?)
static void mi_page_extend_free(mi_heap_t* heap, mi_page_t* page, mi_tld_t* tld) {
  mi_assert_expensive(mi_page_is_valid_init(page));
  #if (MI_SECURE<=2)
  mi_assert(page->free == NULL);
  mi_assert(page->local_free == NULL);
  if (page->free != NULL) return;
  #endif
  if (page->capacity >= page->reserved) return;

  size_t page_size;
  uint8_t* page_start = _mi_page_start(_mi_page_segment(page), page, &page_size);
  mi_stat_counter_increase(tld->stats.pages_extended, 1);

  // calculate the extend count
  size_t extend = page->reserved - page->capacity;
  size_t max_extend = (page->block_size >= MI_MAX_EXTEND_SIZE ? MI_MIN_EXTEND : MI_MAX_EXTEND_SIZE/(uint32_t)page->block_size);
  if (max_extend < MI_MIN_EXTEND) max_extend = MI_MIN_EXTEND;

  if (extend > max_extend) {
    // ensure we don't touch memory beyond the page to reduce page commit.
    // the `lean` benchmark tests this. Going from 1 to 8 increases rss by 50%.
    extend = (max_extend==0 ? 1 : max_extend);
  }

  mi_assert_internal(extend > 0 && extend + page->capacity <= page->reserved);
  mi_assert_internal(extend < (1UL<<16));

  // commit on-demand for large and huge pages?
  if (_mi_page_segment(page)->page_kind >= MI_PAGE_LARGE && !mi_option_is_enabled(mi_option_eager_page_commit)) {
    uint8_t* start = page_start + (page->capacity * page->block_size);
    _mi_mem_commit(start, extend * page->block_size, NULL, &tld->os);
  }

  // and append the extend the free list
  if (extend < MI_MIN_SLICES || MI_SECURE==0) { //!mi_option_is_enabled(mi_option_secure)) {
    mi_page_free_list_extend(page, extend, &tld->stats );
  }
  else {
    mi_page_free_list_extend_secure(heap, page, extend, &tld->stats);
  }
  // enable the new free list
  page->capacity += (uint16_t)extend;
  mi_stat_increase(tld->stats.page_committed, extend * page->block_size);

  // extension into zero initialized memory preserves the zero'd free list
  if (!page->is_zero_init) {
    page->is_zero = false;
  }
  mi_assert_expensive(mi_page_is_valid_init(page));
}

// Initialize a fresh page
static void mi_page_init(mi_heap_t* heap, mi_page_t* page, size_t block_size, mi_tld_t* tld) {
  mi_assert(page != NULL);
  mi_segment_t* segment = _mi_page_segment(page);
  mi_assert(segment != NULL);
  mi_assert_internal(block_size > 0);
  // set fields
  size_t page_size;
  _mi_segment_page_start(segment, page, block_size, &page_size, NULL);
  page->block_size = block_size;
  mi_assert_internal(page_size / block_size < (1L<<16));
  page->reserved = (uint16_t)(page_size / block_size);
  #ifdef MI_ENCODE_FREELIST
  page->key[0] = _mi_heap_random_next(heap);
  page->key[1] = _mi_heap_random_next(heap);
  #endif
  page->is_zero = page->is_zero_init;

  mi_assert_internal(page->capacity == 0);
  mi_assert_internal(page->free == NULL);
  mi_assert_internal(page->used == 0);
  mi_assert_internal(page->thread_free == 0);
  mi_assert_internal(page->thread_freed == 0);
  mi_assert_internal(page->next == NULL);
  mi_assert_internal(page->prev == NULL);
  mi_assert_internal(!mi_page_has_aligned(page));
  #if (MI_ENCODE_FREELIST)
  mi_assert_internal(page->key != 0);
  #endif
  mi_assert_expensive(mi_page_is_valid_init(page));

  // initialize an initial free list
  mi_page_extend_free(heap,page,tld);
  mi_assert(mi_page_immediate_available(page));
}


/* -----------------------------------------------------------
  Find pages with free blocks
-------------------------------------------------------------*/

// Find a page with free blocks of `page->block_size`.
static mi_page_t* mi_page_queue_find_free_ex(mi_heap_t* heap, mi_page_queue_t* pq)
{
  // search through the pages in "next fit" order
  mi_page_t* rpage = NULL;
  size_t count = 0;
  size_t page_free_count = 0;
  mi_page_t* page = pq->first;
  while( page != NULL)
  {
    mi_page_t* next = page->next; // remember next
    count++;

    // 0. collect freed blocks by us and other threads
    _mi_page_free_collect(page,false);

    // 1. if the page contains free blocks, we are done
    if (mi_page_immediate_available(page)) {
      // If all blocks are free, we might retire this page instead.
      // do this at most 8 times to bound allocation time.
      // (note: this can happen if a page was earlier not retired due
      //  to having neighbours that were mostly full or due to concurrent frees)
      if (page_free_count < 8 && mi_page_all_free(page)) {
        page_free_count++;
        if (rpage != NULL) _mi_page_free(rpage,pq,false);
        rpage = page;
        page = next;
        continue;     // and keep looking
      }
      else {
        break;  // pick this one
      }
    }

    // 2. Try to extend
    if (page->capacity < page->reserved) {
      mi_page_extend_free(heap, page, heap->tld);
      mi_assert_internal(mi_page_immediate_available(page));
      break;
    }

    // 3. If the page is completely full, move it to the `mi_pages_full`
    // queue so we don't visit long-lived pages too often.
    mi_assert_internal(!mi_page_is_in_full(page) && !mi_page_immediate_available(page));
    mi_page_to_full(page,pq);

    page = next;
  } // for each page

  mi_stat_counter_increase(heap->tld->stats.searches,count);

  if (page == NULL) {
    page = rpage;
    rpage = NULL;
  }
  if (rpage != NULL) {
    _mi_page_free(rpage,pq,false);
  }

  if (page == NULL) {
    page = mi_page_fresh(heap, pq);
  }
  else {
    mi_assert(pq->first == page);
  }
  mi_assert_internal(page == NULL || mi_page_immediate_available(page));
  return page;
}


// Find a page with free blocks of `size`.
static inline mi_page_t* mi_find_free_page(mi_heap_t* heap, size_t size) {
  mi_page_queue_t* pq = mi_page_queue(heap,size);
  mi_page_t* page = pq->first;
  if (page != NULL) {
    if ((MI_SECURE >= 3) && page->capacity < page->reserved && ((_mi_heap_random_next(heap) & 1) == 1)) {
      // in secure mode, we extend half the time to increase randomness
      mi_page_extend_free(heap, page, heap->tld);
      mi_assert_internal(mi_page_immediate_available(page));
    }
    else {
      _mi_page_free_collect(page,false);
    }
    if (mi_page_immediate_available(page)) {
      return page; // fast path
    }
  }
  return mi_page_queue_find_free_ex(heap, pq);
}


/* -----------------------------------------------------------
  Users can register a deferred free function called
  when the `free` list is empty. Since the `local_free`
  is separate this is deterministically called after
  a certain number of allocations.
----------------------------------------------------------- */

static mi_deferred_free_fun* volatile deferred_free = NULL;

void _mi_deferred_free(mi_heap_t* heap, bool force) {
  heap->tld->heartbeat++;
  if (deferred_free != NULL && !heap->tld->recurse) {
    heap->tld->recurse = true;
    deferred_free(force, heap->tld->heartbeat);
    heap->tld->recurse = false;
  }
}

void mi_register_deferred_free(mi_deferred_free_fun* fn) mi_attr_noexcept {
  deferred_free = fn;
}


/* -----------------------------------------------------------
  General allocation
----------------------------------------------------------- */

// A huge page is allocated directly without being in a queue.
// Because huge pages contain just one block, and the segment contains
// just that page, we always treat them as abandoned and any thread
// that frees the block can free the whole page and segment directly.
static mi_page_t* mi_huge_page_alloc(mi_heap_t* heap, size_t size) {
  size_t block_size = _mi_os_good_alloc_size(size);
  mi_assert_internal(_mi_bin(block_size) == MI_BIN_HUGE);  
  mi_page_t* page = mi_page_fresh_alloc(heap,NULL,block_size);
  if (page != NULL) {
    mi_assert_internal(mi_page_immediate_available(page));
    mi_assert_internal(page->block_size == block_size);
    mi_assert_internal(_mi_page_segment(page)->page_kind==MI_PAGE_HUGE);
    mi_assert_internal(_mi_page_segment(page)->used==1);
    mi_assert_internal(_mi_page_segment(page)->thread_id==0); // abandoned, not in the huge queue
    mi_atomic_write_ptr(mi_atomic_cast(void*, &page->heap), NULL);

    if (page->block_size > MI_HUGE_OBJ_SIZE_MAX) {
      _mi_stat_increase(&heap->tld->stats.giant, block_size);
      _mi_stat_counter_increase(&heap->tld->stats.giant_count, 1);
    }
    else {
      _mi_stat_increase(&heap->tld->stats.huge, block_size);
      _mi_stat_counter_increase(&heap->tld->stats.huge_count, 1);
    }
  }  
  return page;
}


// Generic allocation routine if the fast path (`alloc.c:mi_page_malloc`) does not succeed.
void* _mi_malloc_generic(mi_heap_t* heap, size_t size) mi_attr_noexcept
{
  mi_assert_internal(heap != NULL);

  // initialize if necessary
  if (mi_unlikely(!mi_heap_is_initialized(heap))) {
    mi_thread_init(); // calls `_mi_heap_init` in turn
    heap = mi_get_default_heap();
  }
  mi_assert_internal(mi_heap_is_initialized(heap));

  // call potential deferred free routines
  _mi_deferred_free(heap, false);

  // absorb another abondoned heap?
  _mi_heap_try_reclaim_abandoned(heap);

  // free delayed frees from other threads
  _mi_heap_delayed_free(heap);

  // huge allocation?
  mi_page_t* page;
  if (mi_unlikely(size > MI_LARGE_OBJ_SIZE_MAX)) {
    if (mi_unlikely(size > PTRDIFF_MAX)) {  // we don't allocate more than PTRDIFF_MAX (see <https://sourceware.org/ml/libc-announce/2019/msg00001.html>)
      page = NULL;
    }
    else {
      page = mi_huge_page_alloc(heap,size);
    }
  }
  else {
    // otherwise find a page with free blocks in our size segregated queues
    page = mi_find_free_page(heap,size);
  }
  if (page == NULL) return NULL; // out of memory

  mi_assert_internal(mi_page_immediate_available(page));
  mi_assert_internal(page->block_size >= size);

  // and try again, this time succeeding! (i.e. this should never recurse)
  return _mi_page_malloc(heap, page, size);
}<|MERGE_RESOLUTION|>--- conflicted
+++ resolved
@@ -311,43 +311,6 @@
 }
 
 
-<<<<<<< HEAD
-=======
-// Abandon a page with used blocks at the end of a thread.
-// Note: only call if it is ensured that no references exist from
-// the `page->heap->thread_delayed_free` into this page.
-// Currently only called through `mi_heap_collect_ex` which ensures this.
-void _mi_page_abandon(mi_page_t* page, mi_page_queue_t* pq) {
-  mi_assert_internal(page != NULL);
-  mi_assert_expensive(_mi_page_is_valid(page));
-  mi_assert_internal(pq == mi_page_queue_of(page));
-  mi_assert_internal(page->heap != NULL);
-  
-#if MI_DEBUG > 1
-  mi_heap_t* pheap = (mi_heap_t*)mi_atomic_read_ptr(mi_atomic_cast(void*, &page->heap));
-#endif
-
-  // remove from our page list
-  mi_segments_tld_t* segments_tld = &page->heap->tld->segments;
-  mi_page_queue_remove(pq, page);
-
-  // page is no longer associated with our heap
-  mi_atomic_write_ptr(mi_atomic_cast(void*, &page->heap), NULL);
-
-#if MI_DEBUG>1
-  // check there are no references left..
-  for (mi_block_t* block = (mi_block_t*)pheap->thread_delayed_free; block != NULL; block = mi_block_nextx(pheap, block, pheap->key[0], pheap->key[1])) {
-    mi_assert_internal(_mi_ptr_page(block) != page);
-  }
-#endif
-
-  // and abandon it
-  mi_assert_internal(page->heap == NULL);
-  _mi_segment_page_abandon(page,segments_tld);
-}
-
-
->>>>>>> 384808e3
 // Free a page with no more free blocks
 void _mi_page_free(mi_page_t* page, mi_page_queue_t* pq, bool force) {
   mi_assert_internal(page != NULL);

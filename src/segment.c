/* ----------------------------------------------------------------------------
Copyright (c) 2018, Microsoft Research, Daan Leijen
This is free software; you can redistribute it and/or modify it under the
terms of the MIT license. A copy of the license can be found in the file
"LICENSE" at the root of this distribution.
-----------------------------------------------------------------------------*/
#include "mimalloc.h"
#include "mimalloc-internal.h"
#include "mimalloc-atomic.h"

#include <string.h>  // memset
#include <stdio.h>

#define MI_PAGE_HUGE_ALIGN  (256*1024)

static uint8_t* mi_segment_raw_page_start(const mi_segment_t* segment, const mi_page_t* page, size_t* page_size);

/* -----------------------------------------------------------
  Segment allocation
  We allocate pages inside big OS allocated "segments"
  (4mb on 64-bit). This is to avoid splitting VMA's on Linux
  and reduce fragmentation on other OS's. Each thread
  owns its own segments.

  Currently we have:
  - small pages (64kb), 64 in one segment
  - medium pages (512kb), 8 in one segment
  - large pages (4mb), 1 in one segment
  - huge blocks > MI_LARGE_OBJ_SIZE_MAX (512kb) are directly allocated by the OS

  In any case the memory for a segment is virtual and only
  committed on demand (i.e. we are careful to not touch the memory
  until we actually allocate a block there)
----------------------------------------------------------- */


/* -----------------------------------------------------------
  Queue of segments containing free pages
----------------------------------------------------------- */

#if (MI_DEBUG>=3)
static bool mi_segment_queue_contains(const mi_segment_queue_t* queue, mi_segment_t* segment) {
  mi_assert_internal(segment != NULL);
  mi_segment_t* list = queue->first;
  while (list != NULL) {
    if (list == segment) break;
    mi_assert_internal(list->next==NULL || list->next->prev == list);
    mi_assert_internal(list->prev==NULL || list->prev->next == list);
    list = list->next;
  }
  return (list == segment);
}
#endif

static bool mi_segment_queue_is_empty(const mi_segment_queue_t* queue) {
  return (queue->first == NULL);
}

static void mi_segment_queue_remove(mi_segment_queue_t* queue, mi_segment_t* segment) {
  mi_assert_expensive(mi_segment_queue_contains(queue, segment));
  if (segment->prev != NULL) segment->prev->next = segment->next;
  if (segment->next != NULL) segment->next->prev = segment->prev;
  if (segment == queue->first) queue->first = segment->next;
  if (segment == queue->last)  queue->last = segment->prev;
  segment->next = NULL;
  segment->prev = NULL;
}

static void mi_segment_enqueue(mi_segment_queue_t* queue, mi_segment_t* segment) {
  mi_assert_expensive(!mi_segment_queue_contains(queue, segment));
  segment->next = NULL;
  segment->prev = queue->last;
  if (queue->last != NULL) {
    mi_assert_internal(queue->last->next == NULL);
    queue->last->next = segment;
    queue->last = segment;
  }
  else {
    queue->last = queue->first = segment;
  }
}

static mi_segment_queue_t* mi_segment_free_queue_of_kind(mi_page_kind_t kind, mi_segments_tld_t* tld) {
  mi_assert_internal(kind <= MI_PAGE_MEDIUM);
  if (kind == MI_PAGE_SMALL) return &tld->small_free;
  else if (kind == MI_PAGE_MEDIUM) return &tld->medium_free;
  else return NULL; // paranoia
}

static mi_segment_queue_t* mi_segment_free_queue(mi_segment_t* segment, mi_segments_tld_t* tld) {
  mi_page_kind_t kind = segment->page_kind;
  return mi_segment_free_queue_of_kind(kind, tld);
}

static mi_segment_queue_t* mi_segment_queue(mi_segment_t* segment, mi_segments_tld_t* tld) {
  mi_segment_queue_t* queue;
  if (segment->page_kind <= MI_PAGE_MEDIUM && segment->used < segment->capacity) {
    queue = mi_segment_free_queue(segment, tld);
  }
  else {
    queue = &tld->full;
  }
  return queue;
}

// remove from free queue if it is in one
static void mi_segment_remove_from_queue(mi_segment_t* segment, mi_segments_tld_t* tld) {
  if (segment->page_kind >= MI_PAGE_HUGE) return;
  mi_segment_queue_remove(mi_segment_queue(segment,tld), segment);
}

static void mi_segment_insert_in_queue(mi_segment_t* segment, mi_segments_tld_t* tld) {  
  mi_segment_enqueue(mi_segment_queue(segment, tld), segment);
}

static void mi_segment_move_to_free_queue(mi_segment_t* segment, mi_segments_tld_t* tld) {
  mi_segment_queue_remove(&tld->full, segment);
  mi_segment_insert_in_queue(segment, tld);
  mi_assert_internal(mi_segment_queue_contains(mi_segment_free_queue(segment,tld), segment));
}

static void mi_segment_move_to_full_queue(mi_segment_t* segment, mi_segments_tld_t* tld) {
  mi_segment_queue_remove(mi_segment_free_queue(segment,tld), segment);
  mi_segment_insert_in_queue(segment, tld);
  mi_assert_internal(mi_segment_queue_contains(&tld->full, segment));
}

/* -----------------------------------------------------------
 Invariant checking
----------------------------------------------------------- */

#if (MI_DEBUG>=2)
static bool mi_segment_is_in_free_queue(mi_segment_t* segment, mi_segments_tld_t* tld) {
  if (segment->page_kind > MI_PAGE_MEDIUM) return false;
  mi_segment_queue_t* queue = mi_segment_free_queue(segment, tld);
  bool in_queue = (queue!=NULL && (segment->next != NULL || segment->prev != NULL || queue->first == segment));
  if (in_queue) {
    mi_assert_expensive(mi_segment_queue_contains(queue, segment));
  }
  return in_queue;
}
#endif

static size_t mi_segment_page_size(mi_segment_t* segment) {
  if (segment->capacity > 1) {
    mi_assert_internal(segment->page_kind <= MI_PAGE_MEDIUM);
    return ((size_t)1 << segment->page_shift);
  }
  else {
    mi_assert_internal(segment->page_kind >= MI_PAGE_LARGE);
    return segment->segment_size;
  }
}

#if (MI_DEBUG>=3)
static bool mi_segment_is_valid(mi_segment_t* segment) {
  mi_assert_internal(segment != NULL);
  mi_assert_internal(_mi_ptr_cookie(segment) == segment->cookie);
  mi_assert_internal(segment->used <= segment->capacity);
  size_t nfree = 0;
  for (size_t i = 0; i < segment->capacity; i++) {
    if (!segment->pages[i].segment_in_use) nfree++;
  }
  mi_assert_internal(nfree + segment->used == segment->capacity);
  mi_assert_internal(segment->thread_id == _mi_thread_id() || (segment->thread_id==0)); // or 0
  mi_assert_internal(segment->page_kind == MI_PAGE_HUGE ||
                     (mi_segment_page_size(segment) * segment->capacity == segment->segment_size));
  return true;
}
#endif

/* -----------------------------------------------------------
  Guard pages
----------------------------------------------------------- */

static void mi_segment_protect_range(void* p, size_t size, bool protect) {
  if (protect) {
    _mi_mem_protect(p, size);
  }
  else {
    _mi_mem_unprotect(p, size);
  }
}

static void mi_segment_protect(mi_segment_t* segment, bool protect, mi_os_tld_t* tld) {
  // add/remove guard pages
  if (MI_SECURE != 0) {
    // in secure mode, we set up a protected page in between the segment info and the page data
    const size_t os_page_size = _mi_os_page_size();
    mi_assert_internal((segment->segment_info_size - os_page_size) >= (sizeof(mi_segment_t) + ((segment->capacity - 1) * sizeof(mi_page_t))));
    mi_assert_internal(((uintptr_t)segment + segment->segment_info_size) % os_page_size == 0);
    mi_segment_protect_range((uint8_t*)segment + segment->segment_info_size - os_page_size, os_page_size, protect);
    if (MI_SECURE <= 1 || segment->capacity == 1) {
      // and protect the last (or only) page too
      mi_assert_internal(segment->page_kind >= MI_PAGE_LARGE);
      uint8_t* start = (uint8_t*)segment + segment->segment_size - os_page_size;
      if (protect && !mi_option_is_enabled(mi_option_eager_page_commit)) {
        // ensure secure page is committed
        _mi_mem_commit(start, os_page_size, NULL, tld);
      }
      mi_segment_protect_range(start, os_page_size, protect);
    }
    else {
      // or protect every page
      const size_t page_size = mi_segment_page_size(segment);
      for (size_t i = 0; i < segment->capacity; i++) {
        if (segment->pages[i].is_committed) {
          mi_segment_protect_range((uint8_t*)segment + (i+1)*page_size - os_page_size, os_page_size, protect);
        }
      }
    }
  }
}

/* -----------------------------------------------------------
  Page reset
----------------------------------------------------------- */

static void mi_page_reset(mi_segment_t* segment, mi_page_t* page, size_t size, mi_segments_tld_t* tld) {
  if (!mi_option_is_enabled(mi_option_page_reset)) return;
  if (segment->mem_is_fixed || page->segment_in_use || page->is_reset) return;
  size_t psize;
  void* start = mi_segment_raw_page_start(segment, page, &psize);
  page->is_reset = true;
  mi_assert_internal(size <= psize);
  size_t reset_size = (size == 0 || size > psize ? psize : size);
  if (size == 0 && segment->page_kind >= MI_PAGE_LARGE && !mi_option_is_enabled(mi_option_eager_page_commit)) {
    mi_assert_internal(page->block_size > 0);
    reset_size = page->capacity * page->block_size;
  }
  _mi_mem_reset(start, reset_size, tld->os);
}

static void mi_page_unreset(mi_segment_t* segment, mi_page_t* page, size_t size, mi_segments_tld_t* tld)
{
  mi_assert_internal(page->is_reset);
  mi_assert_internal(!segment->mem_is_fixed);
  page->is_reset = false;
  size_t psize;
  uint8_t* start = mi_segment_raw_page_start(segment, page, &psize);
  size_t unreset_size = (size == 0 || size > psize ? psize : size);
  if (size == 0 && segment->page_kind >= MI_PAGE_LARGE && !mi_option_is_enabled(mi_option_eager_page_commit)) {
    mi_assert_internal(page->block_size > 0);
    unreset_size = page->capacity * page->block_size;
  }
  bool is_zero = false;
  _mi_mem_unreset(start, unreset_size, &is_zero, tld->os);
  if (is_zero) page->is_zero_init = true;
}


/* -----------------------------------------------------------
 Segment size calculations
----------------------------------------------------------- */

// Raw start of the page available memory; can be used on uninitialized pages (only `segment_idx` must be set)
// The raw start is not taking aligned block allocation into consideration.
static uint8_t* mi_segment_raw_page_start(const mi_segment_t* segment, const mi_page_t* page, size_t* page_size) {
  size_t   psize = (segment->page_kind == MI_PAGE_HUGE ? segment->segment_size : (size_t)1 << segment->page_shift);
  uint8_t* p = (uint8_t*)segment + page->segment_idx * psize;

  if (page->segment_idx == 0) {
    // the first page starts after the segment info (and possible guard page)
    p += segment->segment_info_size;
    psize -= segment->segment_info_size;
  }

  if (MI_SECURE > 1 || (MI_SECURE == 1 && page->segment_idx == segment->capacity - 1)) {
    // secure == 1: the last page has an os guard page at the end
    // secure >  1: every page has an os guard page
    psize -= _mi_os_page_size();
  }

  if (page_size != NULL) *page_size = psize;
  mi_assert_internal(page->block_size == 0 || _mi_ptr_page(p) == page);
  mi_assert_internal(_mi_ptr_segment(p) == segment);
  return p;
}

// Start of the page available memory; can be used on uninitialized pages (only `segment_idx` must be set)
uint8_t* _mi_segment_page_start(const mi_segment_t* segment, const mi_page_t* page, size_t block_size, size_t* page_size, size_t* pre_size)
{
  size_t   psize;
  uint8_t* p = mi_segment_raw_page_start(segment, page, &psize);
  if (pre_size != NULL) *pre_size = 0;
  if (page->segment_idx == 0 && block_size > 0 && segment->page_kind <= MI_PAGE_MEDIUM) {
    // for small and medium objects, ensure the page start is aligned with the block size (PR#66 by kickunderscore)
    size_t adjust = block_size - ((uintptr_t)p % block_size);
    if (adjust < block_size) {
      p += adjust;
      psize -= adjust;
      if (pre_size != NULL) *pre_size = adjust;
    }
    mi_assert_internal((uintptr_t)p % block_size == 0);
  }

  if (page_size != NULL) *page_size = psize;
  mi_assert_internal(page->block_size==0 || _mi_ptr_page(p) == page);
  mi_assert_internal(_mi_ptr_segment(p) == segment);
  return p;
}

static size_t mi_segment_size(size_t capacity, size_t required, size_t* pre_size, size_t* info_size)
{
  const size_t minsize   = sizeof(mi_segment_t) + ((capacity - 1) * sizeof(mi_page_t)) + 16 /* padding */;
  size_t guardsize = 0;
  size_t isize     = 0;

  if (MI_SECURE == 0) {
    // normally no guard pages
    isize = _mi_align_up(minsize, 16 * MI_MAX_ALIGN_SIZE);
  }
  else {
    // in secure mode, we set up a protected page in between the segment info
    // and the page data (and one at the end of the segment)
    const size_t page_size = _mi_os_page_size();
    isize = _mi_align_up(minsize, page_size);
    guardsize = page_size;
    required = _mi_align_up(required, page_size);
  }
;
  if (info_size != NULL) *info_size = isize;
  if (pre_size != NULL)  *pre_size  = isize + guardsize;
  return (required==0 ? MI_SEGMENT_SIZE : _mi_align_up( required + isize + 2*guardsize, MI_PAGE_HUGE_ALIGN) );
}


/* ----------------------------------------------------------------------------
Segment caches
We keep a small segment cache per thread to increase local
reuse and avoid setting/clearing guard pages in secure mode.
------------------------------------------------------------------------------- */

static void mi_segments_track_count(long segment_size, mi_segments_tld_t* tld) {
  tld->count += (segment_size >= 0 ? 1 : -1);
  if (tld->count > tld->peak_count) tld->peak_count = tld->count;
  tld->current_size += segment_size;
  if (tld->current_size > tld->peak_size) tld->peak_size = tld->current_size;
}

static void mi_segments_track_size(long segment_size, mi_segments_tld_t* tld) {
  if (segment_size>=0) _mi_stat_increase(&tld->stats->segments, 1);
  else _mi_stat_decrease(&tld->stats->segments, 1);
  mi_segments_track_count(segment_size, tld);
}



static void mi_segment_os_free(mi_segment_t* segment, size_t segment_size, mi_segments_tld_t* tld) {
  segment->thread_id = 0;
  mi_segments_track_size(-((long)segment_size),tld);
  if (MI_SECURE != 0) {
    mi_assert_internal(!segment->mem_is_fixed);
    mi_segment_protect(segment, false, tld->os); // ensure no more guard pages are set
  }

  bool any_reset = false;
  bool fully_committed = true;
  for (size_t i = 0; i < segment->capacity; i++) {
    mi_page_t* page = &segment->pages[i];
    if (!page->is_committed) { fully_committed = false; }
    if (page->is_reset)      { any_reset = true; }
  }
  if (any_reset && mi_option_is_enabled(mi_option_reset_decommits)) {
    fully_committed = false;
  }
  if (segment->page_kind >= MI_PAGE_LARGE && !mi_option_is_enabled(mi_option_eager_page_commit)) {
    fully_committed = false;
  }

  _mi_mem_free(segment, segment_size, segment->memid, fully_committed, any_reset, tld->os);
}


// The thread local segment cache is limited to be at most 1/8 of the peak size of segments in use,
#define MI_SEGMENT_CACHE_FRACTION (8)

// note: returned segment may be partially reset
static mi_segment_t* mi_segment_cache_pop(size_t segment_size, mi_segments_tld_t* tld) {
  if (segment_size != 0 && segment_size != MI_SEGMENT_SIZE) return NULL;
  mi_segment_t* segment = tld->cache;
  if (segment == NULL) return NULL;
  tld->cache_count--;
  tld->cache = segment->next;
  segment->next = NULL;
  mi_assert_internal(segment->segment_size == MI_SEGMENT_SIZE);
  _mi_stat_decrease(&tld->stats->segments_cache, 1);
  return segment;
}

static bool mi_segment_cache_full(mi_segments_tld_t* tld)
{
  // if (tld->count == 1 && tld->cache_count==0) return false; // always cache at least the final segment of a thread
  size_t max_cache = mi_option_get(mi_option_segment_cache);
  if (tld->cache_count < max_cache
       && tld->cache_count < (1 + (tld->peak_count / MI_SEGMENT_CACHE_FRACTION)) // at least allow a 1 element cache
     ) {
    return false;
  }
  // take the opportunity to reduce the segment cache if it is too large (now)
  // TODO: this never happens as we check against peak usage, should we use current usage instead?
  while (tld->cache_count > max_cache) { //(1 + (tld->peak_count / MI_SEGMENT_CACHE_FRACTION))) {
    mi_segment_t* segment = mi_segment_cache_pop(0,tld);
    mi_assert_internal(segment != NULL);
    if (segment != NULL) mi_segment_os_free(segment, segment->segment_size, tld);
  }
  return true;
}

static bool mi_segment_cache_push(mi_segment_t* segment, mi_segments_tld_t* tld) {
  mi_assert_internal(!mi_segment_is_in_free_queue(segment, tld));
  mi_assert_internal(segment->next == NULL);
  if (segment->segment_size != MI_SEGMENT_SIZE || mi_segment_cache_full(tld)) {
    return false;
  }
  mi_assert_internal(segment->segment_size == MI_SEGMENT_SIZE);
  segment->next = tld->cache;
  tld->cache = segment;
  tld->cache_count++;
  _mi_stat_increase(&tld->stats->segments_cache,1);
  return true;
}

// called by threads that are terminating to free cached segments
void _mi_segment_thread_collect(mi_segments_tld_t* tld) {
  mi_segment_t* segment;
  while ((segment = mi_segment_cache_pop(0,tld)) != NULL) {
    mi_segment_os_free(segment, segment->segment_size, tld);
  }
  mi_assert_internal(tld->cache_count == 0);
  mi_assert_internal(tld->cache == NULL);
}


/* -----------------------------------------------------------
   Segment allocation
----------------------------------------------------------- */

// Allocate a segment from the OS aligned to `MI_SEGMENT_SIZE` .
static mi_segment_t* mi_segment_alloc(size_t required, mi_page_kind_t page_kind, size_t page_shift, mi_segments_tld_t* tld, mi_os_tld_t* os_tld)
{
  // calculate needed sizes first
  size_t capacity;
  if (page_kind == MI_PAGE_HUGE) {
    mi_assert_internal(page_shift == MI_SEGMENT_SHIFT && required > 0);
    capacity = 1;
  }
  else {
    mi_assert_internal(required == 0);
    size_t page_size = (size_t)1 << page_shift;
    capacity = MI_SEGMENT_SIZE / page_size;
    mi_assert_internal(MI_SEGMENT_SIZE % page_size == 0);
    mi_assert_internal(capacity >= 1 && capacity <= MI_SMALL_PAGES_PER_SEGMENT);
  }
  size_t info_size;
  size_t pre_size;
  size_t segment_size = mi_segment_size(capacity, required, &pre_size, &info_size);
  mi_assert_internal(segment_size >= required);

  // Initialize parameters
  const bool eager_delayed = (page_kind <= MI_PAGE_MEDIUM && tld->count < (size_t)mi_option_get(mi_option_eager_commit_delay));
  const bool eager  = !eager_delayed && mi_option_is_enabled(mi_option_eager_commit);
  bool commit = eager; // || (page_kind >= MI_PAGE_LARGE);
  bool pages_still_good = false;
  bool is_zero = false;

  // Try to get it from our thread local cache first
  mi_segment_t* segment = mi_segment_cache_pop(segment_size, tld);
  if (segment != NULL) {
    if (page_kind <= MI_PAGE_MEDIUM && segment->page_kind == page_kind && segment->segment_size == segment_size) {
      pages_still_good = true;
    }
    else
    {
      if (MI_SECURE!=0) {
        mi_assert_internal(!segment->mem_is_fixed);
        mi_segment_protect(segment, false, tld->os); // reset protection if the page kind differs
      }
      // different page kinds; unreset any reset pages, and unprotect
      // TODO: optimize cache pop to return fitting pages if possible?
      for (size_t i = 0; i < segment->capacity; i++) {
        mi_page_t* page = &segment->pages[i];
        if (page->is_reset) {
          if (!commit && mi_option_is_enabled(mi_option_reset_decommits)) {
            page->is_reset = false;
          }
          else {
            mi_page_unreset(segment, page, 0, tld);  // todo: only unreset the part that was reset? (instead of the full page)
          }
        }
      }
      // ensure the initial info is committed
      if (segment->capacity < capacity) {
        bool commit_zero = false;
        _mi_mem_commit(segment, pre_size, &commit_zero, tld->os);
        if (commit_zero) is_zero = true;
      }
    }
  }
  else {
    // Allocate the segment from the OS
    size_t memid;
    bool   mem_large = (!eager_delayed && (MI_SECURE==0)); // only allow large OS pages once we are no longer lazy
    segment = (mi_segment_t*)_mi_mem_alloc_aligned(segment_size, MI_SEGMENT_SIZE, &commit, &mem_large, &is_zero, &memid, os_tld);
    if (segment == NULL) return NULL;  // failed to allocate
    if (!commit) {
      // ensure the initial info is committed
      bool commit_zero = false;
      _mi_mem_commit(segment, pre_size, &commit_zero, tld->os);
      if (commit_zero) is_zero = true;
    }
    segment->memid = memid;
    segment->mem_is_fixed = mem_large;
    segment->mem_is_committed = commit;
    mi_segments_track_size((long)segment_size, tld);
  }
  mi_assert_internal(segment != NULL && (uintptr_t)segment % MI_SEGMENT_SIZE == 0);

  if (!pages_still_good) {
    // zero the segment info (but not the `mem` fields)
    ptrdiff_t ofs = offsetof(mi_segment_t, next);
    memset((uint8_t*)segment + ofs, 0, info_size - ofs);

    // initialize pages info
    for (uint8_t i = 0; i < capacity; i++) {
      segment->pages[i].segment_idx = i;
      segment->pages[i].is_reset = false;
      segment->pages[i].is_committed = commit;
      segment->pages[i].is_zero_init = is_zero;
    }
  }
  else {
    // zero the segment info but not the pages info (and mem fields)
    ptrdiff_t ofs = offsetof(mi_segment_t, next);
    memset((uint8_t*)segment + ofs, 0, offsetof(mi_segment_t,pages) - ofs);
  }

  // initialize
  segment->page_kind  = page_kind;
  segment->capacity   = capacity;
  segment->page_shift = page_shift;
  segment->segment_size = segment_size;
  segment->segment_info_size = pre_size;
  segment->thread_id  = _mi_thread_id();
  segment->cookie = _mi_ptr_cookie(segment);
  // _mi_stat_increase(&tld->stats->page_committed, segment->segment_info_size);

  // set protection
  mi_segment_protect(segment, true, tld->os);

  //fprintf(stderr,"mimalloc: alloc segment at %p\n", (void*)segment);
  return segment;
}


static void mi_segment_free(mi_segment_t* segment, bool force, mi_segments_tld_t* tld) {
  UNUSED(force);
  //fprintf(stderr,"mimalloc: free segment at %p\n", (void*)segment);
  mi_assert(segment != NULL);
  mi_segment_remove_from_queue(segment,tld);

  mi_assert_expensive(!mi_segment_queue_contains(&tld->small_free, segment));
  mi_assert_expensive(!mi_segment_queue_contains(&tld->medium_free, segment));
  mi_assert_expensive(!mi_segment_queue_contains(&tld->full, segment));
  mi_assert(segment->next == NULL);
  mi_assert(segment->prev == NULL);
  _mi_stat_decrease(&tld->stats->page_committed, segment->segment_info_size);

  if (!force && mi_segment_cache_push(segment, tld)) {
    // it is put in our cache
  }
  else {
    // otherwise return it to the OS
    mi_segment_os_free(segment, segment->segment_size, tld);
  }
}

/* -----------------------------------------------------------
  Free page management inside a segment
----------------------------------------------------------- */

#if MI_DEBUG > 1
static bool mi_segment_has_free(const mi_segment_t* segment) {
  return (segment->used < segment->capacity);
}
#endif

static mi_page_t* mi_segment_find_free(mi_segment_t* segment, mi_segments_tld_t* tld) {
  mi_assert_internal(mi_segment_has_free(segment));
  mi_assert_expensive(mi_segment_is_valid(segment));
  for (size_t i = 0; i < segment->capacity; i++) {
    mi_page_t* page = &segment->pages[i];
    if (!page->segment_in_use) {
      // set in-use before doing unreset to prevent delayed reset
      page->segment_in_use = true;
      segment->used++;
      if (!page->is_committed) {
        mi_assert_internal(!segment->mem_is_fixed);
        mi_assert_internal(!page->is_reset);
        page->is_committed = true;
        if (segment->page_kind < MI_PAGE_LARGE || !mi_option_is_enabled(mi_option_eager_page_commit)) {
          size_t psize;
          uint8_t* start = mi_segment_raw_page_start(segment, page, &psize);
          bool is_zero = false;
          const size_t gsize = (MI_SECURE >= 2 ? _mi_os_page_size() : 0);
          _mi_mem_commit(start, psize + gsize, &is_zero, tld->os);
          if (gsize > 0) { mi_segment_protect_range(start + psize, gsize, true); }
          if (is_zero) { page->is_zero_init = true; }
        }
      }
      if (page->is_reset) {
        mi_page_unreset(segment, page, 0, tld); // todo: only unreset the part that was reset?
      }
      return page;
    }
  }
  mi_assert(false);
  return NULL;
}


/* -----------------------------------------------------------
   Free
----------------------------------------------------------- */

static void mi_segment_page_clear(mi_segment_t* segment, mi_page_t* page, mi_segments_tld_t* tld) {
  mi_assert_internal(page->segment_in_use);
  mi_assert_internal(mi_page_all_free(page));
  mi_assert_internal(page->is_committed);
  size_t inuse = page->capacity * page->block_size;
  _mi_stat_decrease(&tld->stats->page_committed, inuse);
  _mi_stat_decrease(&tld->stats->pages, 1);

  // calculate the used size from the raw (non-aligned) start of the page
  //size_t pre_size;
  //_mi_segment_page_start(segment, page, page->block_size, NULL, &pre_size);
  //size_t used_size = pre_size + (page->capacity * page->block_size);

  page->is_zero_init = false;
  page->segment_in_use = false;

  // reset the page memory to reduce memory pressure?
  // note: must come after setting `segment_in_use` to false but before block_size becomes 0
  mi_page_reset(segment, page, 0 /*used_size*/, tld);

  // zero the page data, but not the segment fields
  ptrdiff_t ofs = offsetof(mi_page_t,capacity);
  memset((uint8_t*)page + ofs, 0, sizeof(*page) - ofs);
  segment->used--;
}

void _mi_segment_page_free(mi_page_t* page, bool force, mi_segments_tld_t* tld)
{
  mi_assert(page != NULL);
  mi_segment_t* segment = _mi_page_segment(page);
  mi_assert_expensive(mi_segment_is_valid(segment));

  // mark it as free now
  mi_segment_page_clear(segment, page, tld);

  if (segment->used == 0) {
    // no more used pages; remove from the free list and free the segment
    mi_segment_free(segment, force, tld);
  }
  else if (segment->used + 1 == segment->capacity) {
    mi_assert_internal(segment->page_kind <= MI_PAGE_MEDIUM); // for now we only support small and medium pages
    // move back to segments  free list
    mi_segment_move_to_free_queue(segment, tld);
  }
}


/* -----------------------------------------------------------
<<<<<<< HEAD
=======
   Abandonment
----------------------------------------------------------- */

// When threads terminate, they can leave segments with
// live blocks (reached through other threads). Such segments
// are "abandoned" and will be reclaimed by other threads to
// reuse their pages and/or free them eventually
static volatile _Atomic(mi_segment_t*) abandoned; // = NULL;
static volatile _Atomic(uintptr_t)     abandoned_count; // = 0;

static void mi_segment_abandon(mi_segment_t* segment, mi_segments_tld_t* tld) {
  mi_assert_internal(segment->used == segment->abandoned);
  mi_assert_internal(segment->used > 0);
  mi_assert_internal(segment->abandoned_next == NULL);
  mi_assert_expensive(mi_segment_is_valid(segment));

  // remove the segment from the free page queue if needed
  mi_segment_remove_from_free_queue(segment,tld);
  mi_assert_internal(segment->next == NULL && segment->prev == NULL);

  // all pages in the segment are abandoned; add it to the abandoned list
  _mi_stat_increase(&tld->stats->segments_abandoned, 1);
  mi_segments_track_size(-((long)segment->segment_size), tld);
  segment->thread_id = 0;
  mi_segment_t* next;
  do {
    next = (mi_segment_t*)mi_atomic_read_ptr_relaxed(mi_atomic_cast(void*,&abandoned));
    mi_atomic_write_ptr(mi_atomic_cast(void*,&segment->abandoned_next), next);
  } while (!mi_atomic_cas_ptr_weak(mi_atomic_cast(void*,&abandoned), segment, next));
  mi_atomic_increment(&abandoned_count);
}

void _mi_segment_page_abandon(mi_page_t* page, mi_segments_tld_t* tld) {
  mi_assert(page != NULL);
  mi_segment_t* segment = _mi_page_segment(page);
  mi_assert_expensive(mi_segment_is_valid(segment));
  segment->abandoned++;
  _mi_stat_increase(&tld->stats->pages_abandoned, 1);
  mi_assert_internal(segment->abandoned <= segment->used);
  if (segment->used == segment->abandoned) {
    // all pages are abandoned, abandon the entire segment
    mi_segment_abandon(segment,tld);
  }
}

bool _mi_segment_try_reclaim_abandoned( mi_heap_t* heap, bool try_all, mi_segments_tld_t* tld) {
  uintptr_t reclaimed = 0;
  uintptr_t atmost;
  if (try_all) {
    atmost = abandoned_count+16;   // close enough
  }
  else {
    atmost = abandoned_count/8;    // at most 1/8th of all outstanding (estimated)
    if (atmost < 8) atmost = 8;    // but at least 8
  }

  // for `atmost` `reclaimed` abandoned segments...
  while(atmost > reclaimed) {
    // try to claim the head of the abandoned segments
    mi_segment_t* segment;
    do {
      segment = (mi_segment_t*)abandoned;
    } while(segment != NULL && !mi_atomic_cas_ptr_weak(mi_atomic_cast(void*,&abandoned), (mi_segment_t*)segment->abandoned_next, segment));
    if (segment==NULL) break; // stop early if no more segments available

    // got it.
    mi_atomic_decrement(&abandoned_count);
    segment->thread_id = _mi_thread_id();
    segment->abandoned_next = NULL;
    mi_segments_track_size((long)segment->segment_size,tld);
    mi_assert_internal(segment->next == NULL && segment->prev == NULL);
    mi_assert_expensive(mi_segment_is_valid(segment));
    _mi_stat_decrease(&tld->stats->segments_abandoned,1);

    // add its abandoned pages to the current thread
    mi_assert(segment->abandoned == segment->used);
    for (size_t i = 0; i < segment->capacity; i++) {
      mi_page_t* page = &segment->pages[i];
      if (page->segment_in_use) {
        mi_assert_internal(!page->is_reset);
        mi_assert_internal(page->is_committed);
        segment->abandoned--;
        mi_assert(page->next == NULL);
        _mi_stat_decrease(&tld->stats->pages_abandoned, 1);
        if (mi_page_all_free(page)) {
          // if everything free by now, free the page
          mi_segment_page_clear(segment,page,tld);
        }
        else {
          // otherwise reclaim it
          _mi_page_reclaim(heap,page);
        }
      }
    }
    mi_assert(segment->abandoned == 0);
    if (segment->used == 0) {  // due to page_clear
      mi_segment_free(segment,false,tld);
    }
    else {
      reclaimed++;
      // add its free pages to the the current thread free small segment queue
      if (segment->page_kind <= MI_PAGE_MEDIUM && mi_segment_has_free(segment)) {
        mi_segment_insert_in_free_queue(segment,tld);
      }
    }
  }
  return (reclaimed>0);
}


/* -----------------------------------------------------------
>>>>>>> 9629a019
   Small page allocation
----------------------------------------------------------- */

// Allocate a small page inside a segment.
// Requires that the page has free pages
static mi_page_t* mi_segment_page_alloc_in(mi_segment_t* segment, mi_segments_tld_t* tld) {
  mi_assert_internal(mi_segment_has_free(segment));
  mi_page_t* page = mi_segment_find_free(segment, tld);
  mi_assert_internal(page->segment_in_use);
  mi_assert_internal(segment->used <= segment->capacity);
  if (segment->used == segment->capacity) {
    // if no more free pages, remove from the queue
    mi_assert_internal(!mi_segment_has_free(segment));
    mi_segment_move_to_full_queue(segment,tld);
  }
  return page;
}

static mi_page_t* mi_segment_page_alloc(mi_page_kind_t kind, size_t page_shift, mi_segments_tld_t* tld, mi_os_tld_t* os_tld) {
  mi_assert_internal(kind <= MI_PAGE_MEDIUM);
  mi_segment_queue_t* free_queue = mi_segment_free_queue_of_kind(kind,tld);
  if (mi_segment_queue_is_empty(free_queue)) {
    mi_segment_t* segment = mi_segment_alloc(0,kind,page_shift,tld,os_tld);
    if (segment == NULL) return NULL;
    mi_segment_insert_in_queue(segment, tld);
  }
  mi_assert_internal(free_queue->first != NULL);
  mi_page_t* page = mi_segment_page_alloc_in(free_queue->first,tld);
#if MI_DEBUG>=2
  _mi_segment_page_start(_mi_page_segment(page), page, sizeof(void*), NULL, NULL)[0] = 0;
#endif
  return page;
}

static mi_page_t* mi_segment_small_page_alloc(mi_segments_tld_t* tld, mi_os_tld_t* os_tld) {
  return mi_segment_page_alloc(MI_PAGE_SMALL,MI_SMALL_PAGE_SHIFT,tld,os_tld);
}

static mi_page_t* mi_segment_medium_page_alloc(mi_segments_tld_t* tld, mi_os_tld_t* os_tld) {
  return mi_segment_page_alloc(MI_PAGE_MEDIUM, MI_MEDIUM_PAGE_SHIFT, tld, os_tld);
}

/* -----------------------------------------------------------
   large page allocation
----------------------------------------------------------- */

static mi_page_t* mi_segment_large_page_alloc(mi_segments_tld_t* tld, mi_os_tld_t* os_tld) {
  mi_segment_t* segment = mi_segment_alloc(0,MI_PAGE_LARGE,MI_LARGE_PAGE_SHIFT,tld,os_tld);
  if (segment == NULL) return NULL;
  mi_page_t* page = mi_segment_find_free(segment, tld);
  mi_assert_internal(page != NULL);
  mi_segment_insert_in_queue(segment, tld); // add after allocating the page!
#if MI_DEBUG>=2
  _mi_segment_page_start(segment, page, sizeof(void*), NULL, NULL)[0] = 0;
#endif
  return page;
}

static mi_page_t* mi_segment_huge_page_alloc(size_t size, mi_segments_tld_t* tld, mi_os_tld_t* os_tld)
{
  mi_segment_t* segment = mi_segment_alloc(size, MI_PAGE_HUGE, MI_SEGMENT_SHIFT,tld,os_tld);
  if (segment == NULL) return NULL;
  mi_assert_internal(mi_segment_page_size(segment) - segment->segment_info_size - (2*(MI_SECURE == 0 ? 0 : _mi_os_page_size())) >= size);
  
  // huge pages are immediately abandoned
  segment->thread_id = 0; 
  
  mi_page_t* page = mi_segment_find_free(segment, tld);
  mi_assert_internal(page != NULL);
  return page;
}

/* -----------------------------------------------------------
   Page allocation and free
----------------------------------------------------------- */

mi_page_t* _mi_segment_page_alloc(size_t block_size, mi_segments_tld_t* tld, mi_os_tld_t* os_tld) {
  mi_page_t* page;
  if (block_size <= MI_SMALL_OBJ_SIZE_MAX) {
    page = mi_segment_small_page_alloc(tld,os_tld);
  }
  else if (block_size <= MI_MEDIUM_OBJ_SIZE_MAX) {
    page = mi_segment_medium_page_alloc(tld, os_tld);
  }
  else if (block_size <= MI_LARGE_OBJ_SIZE_MAX) {
    page = mi_segment_large_page_alloc(tld, os_tld);
  }
  else {
    page = mi_segment_huge_page_alloc(block_size,tld,os_tld);
  }
  mi_assert_expensive(page == NULL || mi_segment_is_valid(_mi_page_segment(page)));
  mi_assert_internal(page == NULL || (mi_segment_page_size(_mi_page_segment(page)) - (MI_SECURE == 0 ? 0 : _mi_os_page_size())) >= block_size);
  mi_assert_internal(page == NULL || _mi_page_segment(page)->page_kind > MI_PAGE_LARGE || mi_segment_queue_contains(mi_segment_queue(_mi_page_segment(page), tld), _mi_page_segment(page)));
  return page;
}


/* -----------------------------------------------------------
   Segment absorbtion
----------------------------------------------------------- */

static void mi_segment_queue_append(mi_segment_queue_t* to, mi_segment_queue_t* from) {
  if (from->first == NULL) {
    // nothing to do
  }
  else if (to->first == NULL) {
    // `to` is empty, use `from` as is
    to->first = from->first;
    to->last = from->last;
  }
  else {
    // both non-empy, link them
    mi_assert_internal(to->last->thread_id == from->first->thread_id);
    to->last->next = from->first;
    from->first->prev = to->last;
    to->last = from->last;
  }  
}

static void mi_segment_queue_absorb(uintptr_t tid, mi_segment_queue_t* to, mi_segment_queue_t* from, mi_segments_tld_t* to_tld) {
  mi_segment_t* segment;
  for (segment = from->first; segment != NULL; segment = segment->next) {
    segment->thread_id = tid;
    mi_segments_track_count((long)segment->segment_size, to_tld);
  }
  mi_segment_queue_append(to, from);
  from->first = NULL;
  from->last = NULL;
}

void _mi_segments_absorb(uintptr_t tid, mi_segments_tld_t* to, mi_segments_tld_t* from) {
  mi_assert_internal(from->cache_count == 0);
  mi_assert_internal(to->small_free.first==NULL || to->small_free.first->thread_id == tid);
  mi_assert_internal(to->full.first==NULL || to->full.first->thread_id == tid);
  mi_segment_queue_absorb(tid, &to->small_free, &from->small_free, to);
  mi_segment_queue_absorb(tid, &to->medium_free, &from->medium_free, to);
  mi_segment_queue_absorb(tid, &to->full, &from->full, to);
  from->count = 0;
  from->current_size = 0;
}
<|MERGE_RESOLUTION|>--- conflicted
+++ resolved
@@ -109,7 +109,7 @@
   mi_segment_queue_remove(mi_segment_queue(segment,tld), segment);
 }
 
-static void mi_segment_insert_in_queue(mi_segment_t* segment, mi_segments_tld_t* tld) {  
+static void mi_segment_insert_in_queue(mi_segment_t* segment, mi_segments_tld_t* tld) {
   mi_segment_enqueue(mi_segment_queue(segment, tld), segment);
 }
 
@@ -671,120 +671,6 @@
 
 
 /* -----------------------------------------------------------
-<<<<<<< HEAD
-=======
-   Abandonment
------------------------------------------------------------ */
-
-// When threads terminate, they can leave segments with
-// live blocks (reached through other threads). Such segments
-// are "abandoned" and will be reclaimed by other threads to
-// reuse their pages and/or free them eventually
-static volatile _Atomic(mi_segment_t*) abandoned; // = NULL;
-static volatile _Atomic(uintptr_t)     abandoned_count; // = 0;
-
-static void mi_segment_abandon(mi_segment_t* segment, mi_segments_tld_t* tld) {
-  mi_assert_internal(segment->used == segment->abandoned);
-  mi_assert_internal(segment->used > 0);
-  mi_assert_internal(segment->abandoned_next == NULL);
-  mi_assert_expensive(mi_segment_is_valid(segment));
-
-  // remove the segment from the free page queue if needed
-  mi_segment_remove_from_free_queue(segment,tld);
-  mi_assert_internal(segment->next == NULL && segment->prev == NULL);
-
-  // all pages in the segment are abandoned; add it to the abandoned list
-  _mi_stat_increase(&tld->stats->segments_abandoned, 1);
-  mi_segments_track_size(-((long)segment->segment_size), tld);
-  segment->thread_id = 0;
-  mi_segment_t* next;
-  do {
-    next = (mi_segment_t*)mi_atomic_read_ptr_relaxed(mi_atomic_cast(void*,&abandoned));
-    mi_atomic_write_ptr(mi_atomic_cast(void*,&segment->abandoned_next), next);
-  } while (!mi_atomic_cas_ptr_weak(mi_atomic_cast(void*,&abandoned), segment, next));
-  mi_atomic_increment(&abandoned_count);
-}
-
-void _mi_segment_page_abandon(mi_page_t* page, mi_segments_tld_t* tld) {
-  mi_assert(page != NULL);
-  mi_segment_t* segment = _mi_page_segment(page);
-  mi_assert_expensive(mi_segment_is_valid(segment));
-  segment->abandoned++;
-  _mi_stat_increase(&tld->stats->pages_abandoned, 1);
-  mi_assert_internal(segment->abandoned <= segment->used);
-  if (segment->used == segment->abandoned) {
-    // all pages are abandoned, abandon the entire segment
-    mi_segment_abandon(segment,tld);
-  }
-}
-
-bool _mi_segment_try_reclaim_abandoned( mi_heap_t* heap, bool try_all, mi_segments_tld_t* tld) {
-  uintptr_t reclaimed = 0;
-  uintptr_t atmost;
-  if (try_all) {
-    atmost = abandoned_count+16;   // close enough
-  }
-  else {
-    atmost = abandoned_count/8;    // at most 1/8th of all outstanding (estimated)
-    if (atmost < 8) atmost = 8;    // but at least 8
-  }
-
-  // for `atmost` `reclaimed` abandoned segments...
-  while(atmost > reclaimed) {
-    // try to claim the head of the abandoned segments
-    mi_segment_t* segment;
-    do {
-      segment = (mi_segment_t*)abandoned;
-    } while(segment != NULL && !mi_atomic_cas_ptr_weak(mi_atomic_cast(void*,&abandoned), (mi_segment_t*)segment->abandoned_next, segment));
-    if (segment==NULL) break; // stop early if no more segments available
-
-    // got it.
-    mi_atomic_decrement(&abandoned_count);
-    segment->thread_id = _mi_thread_id();
-    segment->abandoned_next = NULL;
-    mi_segments_track_size((long)segment->segment_size,tld);
-    mi_assert_internal(segment->next == NULL && segment->prev == NULL);
-    mi_assert_expensive(mi_segment_is_valid(segment));
-    _mi_stat_decrease(&tld->stats->segments_abandoned,1);
-
-    // add its abandoned pages to the current thread
-    mi_assert(segment->abandoned == segment->used);
-    for (size_t i = 0; i < segment->capacity; i++) {
-      mi_page_t* page = &segment->pages[i];
-      if (page->segment_in_use) {
-        mi_assert_internal(!page->is_reset);
-        mi_assert_internal(page->is_committed);
-        segment->abandoned--;
-        mi_assert(page->next == NULL);
-        _mi_stat_decrease(&tld->stats->pages_abandoned, 1);
-        if (mi_page_all_free(page)) {
-          // if everything free by now, free the page
-          mi_segment_page_clear(segment,page,tld);
-        }
-        else {
-          // otherwise reclaim it
-          _mi_page_reclaim(heap,page);
-        }
-      }
-    }
-    mi_assert(segment->abandoned == 0);
-    if (segment->used == 0) {  // due to page_clear
-      mi_segment_free(segment,false,tld);
-    }
-    else {
-      reclaimed++;
-      // add its free pages to the the current thread free small segment queue
-      if (segment->page_kind <= MI_PAGE_MEDIUM && mi_segment_has_free(segment)) {
-        mi_segment_insert_in_free_queue(segment,tld);
-      }
-    }
-  }
-  return (reclaimed>0);
-}
-
-
-/* -----------------------------------------------------------
->>>>>>> 9629a019
    Small page allocation
 ----------------------------------------------------------- */
 
@@ -848,10 +734,10 @@
   mi_segment_t* segment = mi_segment_alloc(size, MI_PAGE_HUGE, MI_SEGMENT_SHIFT,tld,os_tld);
   if (segment == NULL) return NULL;
   mi_assert_internal(mi_segment_page_size(segment) - segment->segment_info_size - (2*(MI_SECURE == 0 ? 0 : _mi_os_page_size())) >= size);
-  
+
   // huge pages are immediately abandoned
-  segment->thread_id = 0; 
-  
+  segment->thread_id = 0;
+
   mi_page_t* page = mi_segment_find_free(segment, tld);
   mi_assert_internal(page != NULL);
   return page;
@@ -901,7 +787,7 @@
     to->last->next = from->first;
     from->first->prev = to->last;
     to->last = from->last;
-  }  
+  }
 }
 
 static void mi_segment_queue_absorb(uintptr_t tid, mi_segment_queue_t* to, mi_segment_queue_t* from, mi_segments_tld_t* to_tld) {
@@ -924,4 +810,4 @@
   mi_segment_queue_absorb(tid, &to->full, &from->full, to);
   from->count = 0;
   from->current_size = 0;
-}
+}
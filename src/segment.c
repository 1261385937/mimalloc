/* ----------------------------------------------------------------------------
Copyright (c) 2018, Microsoft Research, Daan Leijen
This is free software; you can redistribute it and/or modify it under the
terms of the MIT license. A copy of the license can be found in the file
"LICENSE" at the root of this distribution.
-----------------------------------------------------------------------------*/
#include "mimalloc.h"
#include "mimalloc-internal.h"
#include "mimalloc-atomic.h"

#include <string.h>  // memset
#include <stdio.h>

#define MI_PAGE_HUGE_ALIGN  (256*1024)

static uint8_t* mi_segment_raw_page_start(const mi_segment_t* segment, const mi_page_t* page, size_t* page_size);

/* --------------------------------------------------------------------------------
  Segment allocation
  We allocate pages inside bigger "segments" (4mb on 64-bit). This is to avoid
  splitting VMA's on Linux and reduce fragmentation on other OS's.
  Each thread owns its own segments.

  Currently we have:
  - small pages (64kb), 64 in one segment
  - medium pages (512kb), 8 in one segment
  - large pages (4mb), 1 in one segment
  - huge blocks > MI_LARGE_OBJ_SIZE_MAX become large segment with 1 page

  In any case the memory for a segment is virtual and usually committed on demand.
  (i.e. we are careful to not touch the memory until we actually allocate a block there)

  If a  thread ends, it "abandons" pages with used blocks
  and there is an abandoned segment list whose segments can
  be reclaimed by still running threads, much like work-stealing.

  various states of the pages can be:
  - `page->segment_in_use == true`: the page is in use and contains allocated blocks.
    this implies `page->is_committed` and `!page->is_reset`. `page->next` and `page->prev` 
    are used for the heap local lists for that block size.
  - `page->segment_in_use == false`: the page is not in use and has no live blocks.
    the `page->used` field is reused as an expiration counter for delayed OS reset of the
    page memory. 
-------------------------------------------------------------------------------- */


/* -----------------------------------------------------------
  Queue of segments containing free pages
----------------------------------------------------------- */

#if (MI_DEBUG>=3)
static bool mi_segment_queue_contains(const mi_segment_queue_t* queue, const mi_segment_t* segment) {
  mi_assert_internal(segment != NULL);
  mi_segment_t* list = queue->first;
  while (list != NULL) {
    if (list == segment) break;
    mi_assert_internal(list->next==NULL || list->next->prev == list);
    mi_assert_internal(list->prev==NULL || list->prev->next == list);
    list = list->next;
  }
  return (list == segment);
}
#endif

static bool mi_segment_queue_is_empty(const mi_segment_queue_t* queue) {
  return (queue->first == NULL);
}

static void mi_segment_queue_remove(mi_segment_queue_t* queue, mi_segment_t* segment) {
  mi_assert_expensive(mi_segment_queue_contains(queue, segment));
  if (segment->prev != NULL) segment->prev->next = segment->next;
  if (segment->next != NULL) segment->next->prev = segment->prev;
  if (segment == queue->first) queue->first = segment->next;
  if (segment == queue->last)  queue->last = segment->prev;
  segment->next = NULL;
  segment->prev = NULL;
}

static void mi_segment_enqueue(mi_segment_queue_t* queue, mi_segment_t* segment) {
  mi_assert_expensive(!mi_segment_queue_contains(queue, segment));
  segment->next = NULL;
  segment->prev = queue->last;
  if (queue->last != NULL) {
    mi_assert_internal(queue->last->next == NULL);
    queue->last->next = segment;
    queue->last = segment;
  }
  else {
    queue->last = queue->first = segment;
  }
}

static mi_segment_queue_t* mi_segment_free_queue_of_kind(mi_page_kind_t kind, mi_segments_tld_t* tld) {
  if (kind == MI_PAGE_SMALL) return &tld->small_free;
  else if (kind == MI_PAGE_MEDIUM) return &tld->medium_free;
  else return NULL;
}

static mi_segment_queue_t* mi_segment_free_queue(const mi_segment_t* segment, mi_segments_tld_t* tld) {
  return mi_segment_free_queue_of_kind(segment->page_kind, tld);
}

// remove from free queue if it is in one
static void mi_segment_remove_from_free_queue(mi_segment_t* segment, mi_segments_tld_t* tld) {
  mi_segment_queue_t* queue = mi_segment_free_queue(segment, tld); // may be NULL
  bool in_queue = (queue!=NULL && (segment->next != NULL || segment->prev != NULL || queue->first == segment));
  if (in_queue) {
    mi_segment_queue_remove(queue, segment);
  }
}

static void mi_segment_insert_in_free_queue(mi_segment_t* segment, mi_segments_tld_t* tld) {
  mi_segment_enqueue(mi_segment_free_queue(segment, tld), segment);
}


/* -----------------------------------------------------------
 Invariant checking
----------------------------------------------------------- */

#if (MI_DEBUG>=2)
static bool mi_segment_is_in_free_queue(const mi_segment_t* segment, mi_segments_tld_t* tld) {
  mi_segment_queue_t* queue = mi_segment_free_queue(segment, tld);
  bool in_queue = (queue!=NULL && (segment->next != NULL || segment->prev != NULL || queue->first == segment));
  if (in_queue) {
    mi_assert_expensive(mi_segment_queue_contains(queue, segment));
  }
  return in_queue;
}
#endif

static size_t mi_segment_page_size(const mi_segment_t* segment) {
  if (segment->capacity > 1) {
    mi_assert_internal(segment->page_kind <= MI_PAGE_MEDIUM);
    return ((size_t)1 << segment->page_shift);
  }
  else {
    mi_assert_internal(segment->page_kind >= MI_PAGE_LARGE);
    return segment->segment_size;
  }
}


#if (MI_DEBUG>=2)
static bool mi_pages_reset_contains(const mi_page_t* page, mi_segments_tld_t* tld) {
  mi_page_t* p = tld->pages_reset.first;
  while (p != NULL) {
    if (p == page) return true;
    p = p->next;
  }
  return false;
}
#endif

#if (MI_DEBUG>=3)
static bool mi_segment_is_valid(const mi_segment_t* segment, mi_segments_tld_t* tld) {
  mi_assert_internal(segment != NULL);
  mi_assert_internal(_mi_ptr_cookie(segment) == segment->cookie);
  mi_assert_internal(segment->used <= segment->capacity);
  mi_assert_internal(segment->abandoned <= segment->used);
  size_t nfree = 0;
  for (size_t i = 0; i < segment->capacity; i++) {
    const mi_page_t* const page = &segment->pages[i];
    if (!page->segment_in_use) {
      nfree++;
    }
    if (page->segment_in_use || page->is_reset) {
      mi_assert_expensive(!mi_pages_reset_contains(page, tld));
    }
  }
  mi_assert_internal(nfree + segment->used == segment->capacity);
  // mi_assert_internal(segment->thread_id == _mi_thread_id() || (segment->thread_id==0)); // or 0
  mi_assert_internal(segment->page_kind == MI_PAGE_HUGE ||
                     (mi_segment_page_size(segment) * segment->capacity == segment->segment_size));
  return true;
}
#endif

static bool mi_page_not_in_queue(const mi_page_t* page, mi_segments_tld_t* tld) {
  mi_assert_internal(page != NULL);
  if (page->next != NULL || page->prev != NULL) {
    mi_assert_internal(mi_pages_reset_contains(page, tld));
    return false;
  }
  else {
    // both next and prev are NULL, check for singleton list
    return (tld->pages_reset.first != page && tld->pages_reset.last != page);
  }
}


/* -----------------------------------------------------------
  Guard pages
----------------------------------------------------------- */

static void mi_segment_protect_range(void* p, size_t size, bool protect) {
  if (protect) {
    _mi_mem_protect(p, size);
  }
  else {
    _mi_mem_unprotect(p, size);
  }
}

static void mi_segment_protect(mi_segment_t* segment, bool protect, mi_os_tld_t* tld) {
  // add/remove guard pages
  if (MI_SECURE != 0) {
    // in secure mode, we set up a protected page in between the segment info and the page data
    const size_t os_page_size = _mi_os_page_size();
    mi_assert_internal((segment->segment_info_size - os_page_size) >= (sizeof(mi_segment_t) + ((segment->capacity - 1) * sizeof(mi_page_t))));
    mi_assert_internal(((uintptr_t)segment + segment->segment_info_size) % os_page_size == 0);
    mi_segment_protect_range((uint8_t*)segment + segment->segment_info_size - os_page_size, os_page_size, protect);
    if (MI_SECURE <= 1 || segment->capacity == 1) {
      // and protect the last (or only) page too
      mi_assert_internal(MI_SECURE <= 1 || segment->page_kind >= MI_PAGE_LARGE);
      uint8_t* start = (uint8_t*)segment + segment->segment_size - os_page_size;
      if (protect && !segment->mem_is_committed) {
        // ensure secure page is committed
        _mi_mem_commit(start, os_page_size, NULL, tld);
      }
      mi_segment_protect_range(start, os_page_size, protect);
    }
    else {
      // or protect every page
      const size_t page_size = mi_segment_page_size(segment);
      for (size_t i = 0; i < segment->capacity; i++) {
        if (segment->pages[i].is_committed) {
          mi_segment_protect_range((uint8_t*)segment + (i+1)*page_size - os_page_size, os_page_size, protect);
        }
      }
    }
  }
}

/* -----------------------------------------------------------
  Page reset
----------------------------------------------------------- */

static void mi_page_reset(mi_segment_t* segment, mi_page_t* page, size_t size, mi_os_tld_t* os_tld) {
  mi_assert_internal(page->is_committed);
  mi_assert_internal(!page->segment_in_use);
  mi_assert_internal(!segment->mem_is_fixed);
  if (!mi_option_is_enabled(mi_option_page_reset)) return;
  if (segment->mem_is_fixed || page->segment_in_use || !page->is_committed || page->is_reset) return;
  size_t psize;
  void* start = mi_segment_raw_page_start(segment, page, &psize);
  page->is_reset = true;
  page->used = 0;        // resets potential expiration count as well
  mi_assert_internal(size <= psize);
  size_t reset_size = ((size == 0 || size > psize) ? psize : size);
  if (size == 0 && mi_commit_on_demand(segment->page_kind)) {
    mi_assert_internal(page->xblock_size > 0);
    reset_size = _mi_align_up( page->capacity * mi_page_block_size(page), _mi_os_page_size() );
  }
  if (reset_size > 0) _mi_mem_reset(start, reset_size, os_tld);
}

<<<<<<< HEAD
static void mi_page_unreset(mi_segment_t* segment, mi_page_t* page, size_t size, mi_os_tld_t* os_tld)
=======
static bool mi_page_unreset(mi_segment_t* segment, mi_page_t* page, size_t size, mi_segments_tld_t* tld)
>>>>>>> 967513d5
{
  mi_assert_internal(page->is_reset);
  mi_assert_internal(page->is_committed);
  mi_assert_internal(!segment->mem_is_fixed);
  if (segment->mem_is_fixed || !page->is_committed || !page->is_reset) return;
  page->is_reset = false;
  page->used = 0;        // resets expiration as well
  size_t psize;
  uint8_t* start = mi_segment_raw_page_start(segment, page, &psize);
  size_t unreset_size = (size == 0 || size > psize ? psize : size);
  if (size == 0 && mi_commit_on_demand(segment->page_kind)) {
    mi_assert_internal(page->xblock_size > 0);
    unreset_size = _mi_align_up( page->capacity * mi_page_block_size(page), _mi_os_page_size() );
  }
  bool is_zero = false;
<<<<<<< HEAD
  if (unreset_size > 0) _mi_mem_unreset(start, unreset_size, &is_zero, os_tld);
=======
  bool ok = true;
  if (unreset_size > 0) {
    ok = _mi_mem_unreset(start, unreset_size, &is_zero, tld->os);
  }
>>>>>>> 967513d5
  if (is_zero) page->is_zero_init = true;
  return ok;
}


/* -----------------------------------------------------------
  The free page queue
----------------------------------------------------------- */

// we re-use the `used` field for the expiration counter. Since this is a
// a 32-bit field while the clock is always 64-bit we need to guard
// against overflow. We use substraction to check for expiry which works
// as long as the reset delay is under (2^30 - 1) milliseconds (~12 days).
static void mi_page_reset_set_expire(mi_page_t* page) {
  mi_assert_internal(!page->segment_in_use);
  uint32_t expire = (uint32_t)_mi_clock_now() + mi_option_get(mi_option_reset_delay);
  if (expire == 0) expire++;  // always non-zero
  page->used = expire;
}

static bool mi_page_reset_is_expired(mi_page_t* page, mi_msecs_t now) {
  mi_assert_internal(!page->segment_in_use);
  int32_t expire = (int32_t)(page->used);
  return (expire != 0 && ((int32_t)now - expire) >= 0);
}

static void mi_pages_reset_add(mi_segment_t* segment, mi_page_t* page, mi_segments_tld_t* tld) {
  mi_assert_internal(!page->segment_in_use && page->is_committed);
  mi_assert_internal(mi_page_not_in_queue(page,tld));
  mi_assert_expensive(!mi_pages_reset_contains(page, tld));
  mi_assert_internal(_mi_page_segment(page)==segment);
  if (!mi_option_is_enabled(mi_option_page_reset)) return;
  if (segment->mem_is_fixed || page->segment_in_use || !page->is_committed || page->is_reset) return;

  if (mi_option_get(mi_option_reset_delay) == 0) {
    // reset immediately?
    mi_page_reset(segment, page, 0, tld->os);
  }
  else {
    // otherwise push on the delayed page reset queue
    mi_page_queue_t* pq = &tld->pages_reset;
    // push on top
    // if called from reclaim, the expiration is still valid (`page->used > 0`), but we start afresh to give the new thread
    // an opportunity to use it before being reset
    mi_page_reset_set_expire(page); 
    page->next = pq->first;
    page->prev = NULL;
    if (pq->first == NULL) {
      mi_assert_internal(pq->last == NULL);
      pq->first = pq->last = page;
    }
    else {
      pq->first->prev = page;
      pq->first = page;
    }
  }
}

static void mi_pages_reset_remove(mi_page_t* page, mi_segments_tld_t* tld) {
  if (mi_page_not_in_queue(page,tld)) return;

  mi_page_queue_t* pq = &tld->pages_reset;
  mi_assert_internal(pq!=NULL);
  mi_assert_internal(!page->segment_in_use);
  mi_assert_internal(mi_pages_reset_contains(page, tld));
  if (page->prev != NULL) page->prev->next = page->next;
  if (page->next != NULL) page->next->prev = page->prev;
  if (page == pq->last)  pq->last = page->prev;
  if (page == pq->first) pq->first = page->next;
  page->next = page->prev = NULL;
  // page->used = 0;  // leave the expiration counter so it keeps being tracked even when abandoned
}

static void mi_pages_reset_remove_all_in_segment(mi_segment_t* segment, bool force_reset, mi_segments_tld_t* tld) {
  if (segment->mem_is_fixed) return; // never reset in huge OS pages
  for (size_t i = 0; i < segment->capacity; i++) {
    mi_page_t* page = &segment->pages[i];
    if (!page->segment_in_use && page->is_committed && !page->is_reset) {
      mi_pages_reset_remove(page, tld);
      if (force_reset) {
        mi_page_reset(segment, page, 0, tld->os);
      }
    }
    else {
      mi_assert_internal(mi_page_not_in_queue(page,tld));
    }
  }
}

void _mi_reset_delayed(mi_segments_tld_t* tld) {
  if (!mi_option_is_enabled(mi_option_page_reset)) return;
  mi_msecs_t now = _mi_clock_now();
  mi_page_queue_t* pq = &tld->pages_reset;
  // from oldest up to the first that has not expired yet
  mi_page_t* page = pq->last;
  while (page != NULL && mi_page_reset_is_expired(page,now)) {
    mi_page_t* const prev = page->prev; // save previous field
    mi_page_reset(_mi_page_segment(page), page, 0, tld->os);
    mi_assert_internal(page->used==0);
    page->used = 0;  // paranoia
    page->prev = page->next = NULL;
    page = prev;
  }
  // discard the reset pages from the queue
  pq->last = page;
  if (page != NULL){
    page->next = NULL;
  }
  else {
    pq->first = NULL;
  }
}


/* -----------------------------------------------------------
 Segment size calculations
----------------------------------------------------------- */

// Raw start of the page available memory; can be used on uninitialized pages (only `segment_idx` must be set)
// The raw start is not taking aligned block allocation into consideration.
static uint8_t* mi_segment_raw_page_start(const mi_segment_t* segment, const mi_page_t* page, size_t* page_size) {
  size_t   psize = (segment->page_kind == MI_PAGE_HUGE ? segment->segment_size : (size_t)1 << segment->page_shift);
  uint8_t* p = (uint8_t*)segment + page->segment_idx * psize;

  if (page->segment_idx == 0) {
    // the first page starts after the segment info (and possible guard page)
    p += segment->segment_info_size;
    psize -= segment->segment_info_size;
  }

  if (MI_SECURE > 1 || (MI_SECURE == 1 && page->segment_idx == segment->capacity - 1)) {
    // secure == 1: the last page has an os guard page at the end
    // secure >  1: every page has an os guard page
    psize -= _mi_os_page_size();
  }

  if (page_size != NULL) *page_size = psize;
  mi_assert_internal(page->xblock_size == 0 || _mi_ptr_page(p) == page);
  mi_assert_internal(_mi_ptr_segment(p) == segment);
  return p;
}

// Start of the page available memory; can be used on uninitialized pages (only `segment_idx` must be set)
uint8_t* _mi_segment_page_start(const mi_segment_t* segment, const mi_page_t* page, size_t block_size, size_t* page_size, size_t* pre_size)
{
  size_t   psize;
  uint8_t* p = mi_segment_raw_page_start(segment, page, &psize);
  if (pre_size != NULL) *pre_size = 0;
  if (page->segment_idx == 0 && block_size > 0 && segment->page_kind <= MI_PAGE_MEDIUM) {
    // for small and medium objects, ensure the page start is aligned with the block size (PR#66 by kickunderscore)
    size_t adjust = block_size - ((uintptr_t)p % block_size);
    if (adjust < block_size) {
      p += adjust;
      psize -= adjust;
      if (pre_size != NULL) *pre_size = adjust;
    }
    mi_assert_internal((uintptr_t)p % block_size == 0);
  }

  if (page_size != NULL) *page_size = psize;
  mi_assert_internal(page->xblock_size==0 || _mi_ptr_page(p) == page);
  mi_assert_internal(_mi_ptr_segment(p) == segment);
  return p;
}

static size_t mi_segment_size(size_t capacity, size_t required, size_t* pre_size, size_t* info_size)
{
  const size_t minsize   = sizeof(mi_segment_t) + ((capacity - 1) * sizeof(mi_page_t)) + 16 /* padding */;
  size_t guardsize = 0;
  size_t isize     = 0;

  if (MI_SECURE == 0) {
    // normally no guard pages
    isize = _mi_align_up(minsize, 16 * MI_MAX_ALIGN_SIZE);
  }
  else {
    // in secure mode, we set up a protected page in between the segment info
    // and the page data (and one at the end of the segment)
    const size_t page_size = _mi_os_page_size();
    isize = _mi_align_up(minsize, page_size);
    guardsize = page_size;
    required = _mi_align_up(required, page_size);
  }
;
  if (info_size != NULL) *info_size = isize;
  if (pre_size != NULL)  *pre_size  = isize + guardsize;
  return (required==0 ? MI_SEGMENT_SIZE : _mi_align_up( required + isize + 2*guardsize, MI_PAGE_HUGE_ALIGN) );
}


/* ----------------------------------------------------------------------------
Segment caches
We keep a small segment cache per thread to increase local
reuse and avoid setting/clearing guard pages in secure mode.
------------------------------------------------------------------------------- */

static void mi_segments_track_size(long segment_size, mi_segments_tld_t* tld) {
  if (segment_size>=0) _mi_stat_increase(&tld->stats->segments,1);
                  else _mi_stat_decrease(&tld->stats->segments,1);
  tld->count += (segment_size >= 0 ? 1 : -1);
  if (tld->count > tld->peak_count) tld->peak_count = tld->count;
  tld->current_size += segment_size;
  if (tld->current_size > tld->peak_size) tld->peak_size = tld->current_size;
}

static void mi_segment_os_free(mi_segment_t* segment, size_t segment_size, mi_segments_tld_t* tld) {
  segment->thread_id = 0;
  mi_segments_track_size(-((long)segment_size),tld);
  if (MI_SECURE != 0) {
    mi_assert_internal(!segment->mem_is_fixed);
    mi_segment_protect(segment, false, tld->os); // ensure no more guard pages are set
  }

  bool any_reset = false;
  bool fully_committed = true;
  for (size_t i = 0; i < segment->capacity; i++) {
    mi_page_t* page = &segment->pages[i];
    if (!page->is_committed) { fully_committed = false; }
    if (page->is_reset)      { any_reset = true; }
  }
  if (any_reset && mi_option_is_enabled(mi_option_reset_decommits)) {
    fully_committed = false;
  }
  if (mi_commit_on_demand(segment->page_kind)) {
    fully_committed = false;
  }

  _mi_mem_free(segment, segment_size, segment->memid, fully_committed, any_reset, tld->os);
}


// The thread local segment cache is limited to be at most 1/8 of the peak size of segments in use,
#define MI_SEGMENT_CACHE_FRACTION (8)

// note: returned segment may be partially reset
static mi_segment_t* mi_segment_cache_pop(size_t segment_size, mi_segments_tld_t* tld) {
  if (segment_size != 0 && segment_size != MI_SEGMENT_SIZE) return NULL;
  mi_segment_t* segment = tld->cache;
  if (segment == NULL) return NULL;
  tld->cache_count--;
  tld->cache = segment->next;
  segment->next = NULL;
  mi_assert_internal(segment->segment_size == MI_SEGMENT_SIZE);
  _mi_stat_decrease(&tld->stats->segments_cache, 1);
  return segment;
}

static bool mi_segment_cache_full(mi_segments_tld_t* tld)
{
  // if (tld->count == 1 && tld->cache_count==0) return false; // always cache at least the final segment of a thread
  size_t max_cache = mi_option_get(mi_option_segment_cache);
  if (tld->cache_count < max_cache
       && tld->cache_count < (1 + (tld->peak_count / MI_SEGMENT_CACHE_FRACTION)) // at least allow a 1 element cache
     ) {
    return false;
  }
  // take the opportunity to reduce the segment cache if it is too large (now)
  // TODO: this never happens as we check against peak usage, should we use current usage instead?
  while (tld->cache_count > max_cache) { //(1 + (tld->peak_count / MI_SEGMENT_CACHE_FRACTION))) {
    mi_segment_t* segment = mi_segment_cache_pop(0,tld);
    mi_assert_internal(segment != NULL);
    if (segment != NULL) mi_segment_os_free(segment, segment->segment_size, tld);
  }
  return true;
}

static bool mi_segment_cache_push(mi_segment_t* segment, mi_segments_tld_t* tld) {
  mi_assert_internal(!mi_segment_is_in_free_queue(segment, tld));
  mi_assert_internal(segment->next == NULL);
  if (segment->segment_size != MI_SEGMENT_SIZE || mi_segment_cache_full(tld)) {
    return false;
  }
  mi_assert_internal(segment->segment_size == MI_SEGMENT_SIZE);
  segment->next = tld->cache;
  tld->cache = segment;
  tld->cache_count++;
  _mi_stat_increase(&tld->stats->segments_cache,1);
  return true;
}

// called by threads that are terminating to free cached segments
void _mi_segment_thread_collect(mi_segments_tld_t* tld) {
  mi_segment_t* segment;
  while ((segment = mi_segment_cache_pop(0,tld)) != NULL) {
    mi_segment_os_free(segment, segment->segment_size, tld);
  }
  mi_assert_internal(tld->cache_count == 0);
  mi_assert_internal(tld->cache == NULL);
#if MI_DEBUG>=2
  if (!_mi_is_main_thread()) {
    mi_assert_internal(tld->pages_reset.first == NULL);
    mi_assert_internal(tld->pages_reset.last == NULL);
  }
#endif
}


/* -----------------------------------------------------------
   Segment allocation
----------------------------------------------------------- */

// Allocate a segment from the OS aligned to `MI_SEGMENT_SIZE` .
static mi_segment_t* mi_segment_init(mi_segment_t* segment, size_t required, mi_page_kind_t page_kind, size_t page_shift, mi_segments_tld_t* tld, mi_os_tld_t* os_tld)
{
  // the segment parameter is non-null if it came from our cache
  mi_assert_internal(segment==NULL || (required==0 && page_kind <= MI_PAGE_LARGE));

  // calculate needed sizes first
  size_t capacity;
  if (page_kind == MI_PAGE_HUGE) {
    mi_assert_internal(page_shift == MI_SEGMENT_SHIFT && required > 0);
    capacity = 1;
  }
  else {
    mi_assert_internal(required == 0);
    size_t page_size = (size_t)1 << page_shift;
    capacity = MI_SEGMENT_SIZE / page_size;
    mi_assert_internal(MI_SEGMENT_SIZE % page_size == 0);
    mi_assert_internal(capacity >= 1 && capacity <= MI_SMALL_PAGES_PER_SEGMENT);
  }
  size_t info_size;
  size_t pre_size;
  size_t segment_size = mi_segment_size(capacity, required, &pre_size, &info_size);
  mi_assert_internal(segment_size >= required);

  // Initialize parameters
  const bool eager_delayed = (page_kind <= MI_PAGE_MEDIUM && tld->count < (size_t)mi_option_get(mi_option_eager_commit_delay));
  const bool eager  = !eager_delayed && mi_option_is_enabled(mi_option_eager_commit);
  bool commit = eager; // || (page_kind >= MI_PAGE_LARGE);
  bool pages_still_good = false;
  bool is_zero = false;

  // Try to get it from our thread local cache first
  if (segment != NULL) {
    // came from cache
    mi_assert_internal(segment->segment_size == segment_size);
    if (page_kind <= MI_PAGE_MEDIUM && segment->page_kind == page_kind && segment->segment_size == segment_size) {
      pages_still_good = true;
    }
    else
    {
      if (MI_SECURE!=0) {
        mi_assert_internal(!segment->mem_is_fixed);
        mi_segment_protect(segment, false, tld->os); // reset protection if the page kind differs
      }
      // different page kinds; unreset any reset pages, and unprotect
      // TODO: optimize cache pop to return fitting pages if possible?
      for (size_t i = 0; i < segment->capacity; i++) {
        mi_page_t* page = &segment->pages[i];
        if (page->is_reset) {
          /*
          if (!commit && mi_option_is_enabled(mi_option_reset_decommits)) {
            page->is_reset = false;
            page->used = 0;
          }
          else*/ {
            mi_page_unreset(segment, page, 0, tld->os); 
          }
        }
      }
      // ensure the initial info is committed
      if (segment->capacity < capacity) {
        bool commit_zero = false;
        _mi_mem_commit(segment, pre_size, &commit_zero, tld->os);
        if (commit_zero) is_zero = true;
      }
    }
  }
  else {
    // Allocate the segment from the OS
    size_t memid;
    bool   mem_large = (!eager_delayed && (MI_SECURE==0)); // only allow large OS pages once we are no longer lazy
    segment = (mi_segment_t*)_mi_mem_alloc_aligned(segment_size, MI_SEGMENT_SIZE, &commit, &mem_large, &is_zero, &memid, os_tld);
    if (segment == NULL) return NULL;  // failed to allocate
    if (!commit) {
      // ensure the initial info is committed
      bool commit_zero = false;
      bool ok = _mi_mem_commit(segment, pre_size, &commit_zero, tld->os);
      if (commit_zero) is_zero = true;
      if (!ok) {
        // commit failed; we cannot touch the memory: free the segment directly and return `NULL`
        _mi_mem_free(segment, MI_SEGMENT_SIZE, memid, false, false, os_tld);
        return NULL;  
      }
    }
    segment->memid = memid;
    segment->mem_is_fixed = mem_large;
    segment->mem_is_committed = commit;
    mi_segments_track_size((long)segment_size, tld);
  }
  mi_assert_internal(segment != NULL && (uintptr_t)segment % MI_SEGMENT_SIZE == 0);
<<<<<<< HEAD
  
=======
  mi_assert_internal(segment->mem_is_fixed ? segment->mem_is_committed : true);  
>>>>>>> 967513d5
  if (!pages_still_good) {
    // zero the segment info (but not the `mem` fields)
    ptrdiff_t ofs = offsetof(mi_segment_t, next);
    memset((uint8_t*)segment + ofs, 0, info_size - ofs);

    // initialize pages info
    for (uint8_t i = 0; i < capacity; i++) {
      segment->pages[i].segment_idx = i;
      segment->pages[i].is_reset = false;
      segment->pages[i].is_committed = commit;
      segment->pages[i].is_zero_init = is_zero;
    }
  }
  else {
    // zero the segment info but not the pages info (and mem fields)
    ptrdiff_t ofs = offsetof(mi_segment_t, next);
    memset((uint8_t*)segment + ofs, 0, offsetof(mi_segment_t,pages) - ofs);
  }

  // initialize
  segment->page_kind  = page_kind;
  segment->capacity   = capacity;
  segment->page_shift = page_shift;
  segment->segment_size = segment_size;
  segment->segment_info_size = pre_size;
  segment->thread_id  = _mi_thread_id();
  segment->cookie = _mi_ptr_cookie(segment);
  // _mi_stat_increase(&tld->stats->page_committed, segment->segment_info_size);

  // set protection
  mi_segment_protect(segment, true, tld->os);

  // insert in free lists for small and medium pages
  if (page_kind <= MI_PAGE_MEDIUM) {
    mi_segment_insert_in_free_queue(segment, tld);
  }

  //fprintf(stderr,"mimalloc: alloc segment at %p\n", (void*)segment);
  return segment;
}

static mi_segment_t* mi_segment_alloc(size_t required, mi_page_kind_t page_kind, size_t page_shift, mi_segments_tld_t* tld, mi_os_tld_t* os_tld) {
  return mi_segment_init(NULL, required, page_kind, page_shift, tld, os_tld);
}

static void mi_segment_free(mi_segment_t* segment, bool force, mi_segments_tld_t* tld) {
  UNUSED(force);
  mi_assert(segment != NULL);
  // note: don't reset pages even on abandon as the whole segment is freed? (and ready for reuse)
  bool force_reset = (force && mi_option_is_enabled(mi_option_abandoned_page_reset));
  mi_pages_reset_remove_all_in_segment(segment, force_reset, tld);
  mi_segment_remove_from_free_queue(segment,tld);

  mi_assert_expensive(!mi_segment_queue_contains(&tld->small_free, segment));
  mi_assert_expensive(!mi_segment_queue_contains(&tld->medium_free, segment));
  mi_assert(segment->next == NULL);
  mi_assert(segment->prev == NULL);
  _mi_stat_decrease(&tld->stats->page_committed, segment->segment_info_size);

  if (!force && mi_segment_cache_push(segment, tld)) {
    // it is put in our cache
  }
  else {
    // otherwise return it to the OS
    mi_segment_os_free(segment, segment->segment_size, tld);
  }
}

/* -----------------------------------------------------------
  Free page management inside a segment
----------------------------------------------------------- */


static bool mi_segment_has_free(const mi_segment_t* segment) {
  return (segment->used < segment->capacity);
}

static bool mi_segment_page_claim(mi_segment_t* segment, mi_page_t* page, mi_segments_tld_t* tld) {
  mi_assert_internal(_mi_page_segment(page) == segment);
  mi_assert_internal(!page->segment_in_use);
  mi_pages_reset_remove(page, tld);
  page->used = 0; // reset possible reset expiration counter
  // check commit
  if (!page->is_committed) {
    mi_assert_internal(!segment->mem_is_fixed);
    mi_assert_internal(!page->is_reset);
    if (!mi_commit_on_demand(segment->page_kind)) { // was: segment->page_kind < MI_PAGE_LARGE || mi_option_is_enabled(mi_option_eager_page_commit)) {
      size_t psize;
      uint8_t* start = mi_segment_raw_page_start(segment, page, &psize);
      bool is_zero = false;
      const size_t gsize = (MI_SECURE >= 2 ? _mi_os_page_size() : 0);
      bool ok = _mi_mem_commit(start, psize + gsize, &is_zero, tld->os);
      if (!ok) return false; // failed to commit!
      if (gsize > 0) { mi_segment_protect_range(start + psize, gsize, true); }
      if (is_zero) { page->is_zero_init = true; }
    }
    page->is_committed = true;
  }
  // set in-use before doing unreset 
  page->segment_in_use = true;
  segment->used++;
  // check reset
  if (page->is_reset) {
<<<<<<< HEAD
    mi_page_unreset(segment, page, 0, tld->os); 
=======
    mi_assert_internal(!segment->mem_is_fixed);
    bool ok = mi_page_unreset(segment, page, 0, tld); 
    if (!ok) {
      page->segment_in_use = false;
      segment->used--;
      return false;
    }
>>>>>>> 967513d5
  }
  mi_assert_internal(page->segment_in_use && page->used == 0);
  mi_assert_internal(segment->used <= segment->capacity);
  if (segment->used == segment->capacity && segment->page_kind <= MI_PAGE_MEDIUM) {
    // if no more free pages, remove from the queue
    mi_assert_internal(!mi_segment_has_free(segment));
    mi_segment_remove_from_free_queue(segment, tld);
  }
  // and reset the previous capacity (which was used to calculate reset/commit sizes of the page)
  page->capacity = 0;
  return true;
}


/* -----------------------------------------------------------
   Free
----------------------------------------------------------- */

static void mi_segment_abandon(mi_segment_t* segment, mi_segments_tld_t* tld);

// clear page data (cannot be called from abandoned segments as it may add to the delayed page reset queue)
static void mi_segment_page_clear(mi_segment_t* segment, mi_page_t* page, bool allow_reset, mi_segments_tld_t* tld)
{
  mi_assert_internal(page->segment_in_use);
  mi_assert_internal(mi_page_all_free(page));
  mi_assert_internal(page->is_committed);
  mi_assert_internal(mi_page_not_in_queue(page, tld));

  size_t inuse = page->capacity * mi_page_block_size(page);
  _mi_stat_decrease(&tld->stats->page_committed, inuse);
  _mi_stat_decrease(&tld->stats->pages, 1);

  page->is_zero_init = false;
  page->segment_in_use = false;

  // zero the page data, but not the segment fields and capacity, and block_size (for page size calculations)
  uint32_t xblock_size = page->xblock_size;
  uint16_t capacity = page->capacity;
  uint16_t reserved = page->reserved;
  ptrdiff_t ofs = offsetof(mi_page_t,capacity);
  memset((uint8_t*)page + ofs, 0, sizeof(*page) - ofs);
  page->capacity = capacity;
  page->reserved = reserved;
  page->xblock_size = xblock_size;
  segment->used--;

  // add to the reset page list for (delayed) reset
  if (allow_reset) {
    mi_pages_reset_add(segment, page, tld);
  }
}

void _mi_segment_page_free(mi_page_t* page, bool force, mi_segments_tld_t* tld)
{
  mi_assert(page != NULL);
  mi_segment_t* segment = _mi_page_segment(page);
  mi_assert_expensive(mi_segment_is_valid(segment,tld));
  _mi_reset_delayed(tld);

  // mark it as free now
  mi_segment_page_clear(segment, page, true, tld);

  if (segment->used == 0) {
    // no more used pages; remove from the free list and free the segment
    mi_segment_free(segment, force, tld);
  }
  else {
    if (segment->used == segment->abandoned) {
      // only abandoned pages; remove from free list and abandon
      mi_segment_abandon(segment,tld);
    }
    else if (segment->used + 1 == segment->capacity) {
      mi_assert_internal(segment->page_kind <= MI_PAGE_MEDIUM); // for now we only support small and medium pages
      // move back to segments  free list
      mi_segment_insert_in_free_queue(segment,tld);
    }
  }
}


/* -----------------------------------------------------------
Abandonment

When threads terminate, they can leave segments with
live blocks (reached through other threads). Such segments
are "abandoned" and will be reclaimed by other threads to
reuse their pages and/or free them eventually

We maintain a global list of abandoned segments that are
reclaimed on demand. Since this is shared among threads
the implementation needs to avoid the A-B-A problem on
popping abandoned segments: <https://en.wikipedia.org/wiki/ABA_problem>
We use tagged pointers to avoid accidentially identifying
reused segments, much like stamped references in Java.
Secondly, we maintain a reader counter to avoid resetting
or decommitting segments that have a pending read operation.

Note: the current implementation is one possible design;
another way might be to keep track of abandoned segments
in the regions. This would have the advantage of keeping
all concurrent code in one place and not needing to deal
with ABA issues. The drawback is that it is unclear how to
scan abandoned segments efficiently in that case as they
would be spread among all other segments in the regions.
----------------------------------------------------------- */

// Use the bottom 20-bits (on 64-bit) of the aligned segment pointers
// to put in a tag that increments on update to avoid the A-B-A problem.
#define MI_TAGGED_MASK   MI_SEGMENT_MASK
typedef uintptr_t        mi_tagged_segment_t;

static mi_segment_t* mi_tagged_segment_ptr(mi_tagged_segment_t ts) {
  return (mi_segment_t*)(ts & ~MI_TAGGED_MASK);
}

static mi_tagged_segment_t mi_tagged_segment(mi_segment_t* segment, mi_tagged_segment_t ts) {
  mi_assert_internal(((uintptr_t)segment & MI_TAGGED_MASK) == 0);
  uintptr_t tag = ((ts & MI_TAGGED_MASK) + 1) & MI_TAGGED_MASK;
  return ((uintptr_t)segment | tag);
}

// This is a list of visited abandoned pages that were full at the time.
// this list migrates to `abandoned` when that becomes NULL. The use of
// this list reduces contention and the rate at which segments are visited.
static mi_decl_cache_align volatile _Atomic(mi_segment_t*)       abandoned_visited; // = NULL

// The abandoned page list (tagged as it supports pop)
static mi_decl_cache_align volatile _Atomic(mi_tagged_segment_t) abandoned;         // = NULL

// We also maintain a count of current readers of the abandoned list
// in order to prevent resetting/decommitting segment memory if it might
// still be read.
static mi_decl_cache_align volatile _Atomic(uintptr_t)           abandoned_readers; // = 0

// Push on the visited list
static void mi_abandoned_visited_push(mi_segment_t* segment) {
  mi_assert_internal(segment->thread_id == 0);
  mi_assert_internal(segment->abandoned_next == NULL);
  mi_assert_internal(segment->next == NULL && segment->prev == NULL);
  mi_assert_internal(segment->used > 0);
  mi_segment_t* anext;
  do {
    anext = mi_atomic_read_ptr_relaxed(mi_segment_t, &abandoned_visited);
    segment->abandoned_next = anext;
  } while (!mi_atomic_cas_ptr_weak(mi_segment_t, &abandoned_visited, segment, anext));
}

// Move the visited list to the abandoned list.
static bool mi_abandoned_visited_revisit(void)
{
  // quick check if the visited list is empty
  if (mi_atomic_read_ptr_relaxed(mi_segment_t,&abandoned_visited)==NULL) return false;

  // grab the whole visited list
  mi_segment_t* first = mi_atomic_exchange_ptr(mi_segment_t, &abandoned_visited, NULL);
  if (first == NULL) return false;

  // first try to swap directly if the abandoned list happens to be NULL
  const mi_tagged_segment_t ts = mi_atomic_read_relaxed(&abandoned);
  mi_tagged_segment_t afirst;
  if (mi_tagged_segment_ptr(ts)==NULL) {
    afirst = mi_tagged_segment(first, ts);
    if (mi_atomic_cas_strong(&abandoned, afirst, ts)) return true;
  }

  // find the last element of the visited list: O(n)
  mi_segment_t* last = first;
  while (last->abandoned_next != NULL) {
    last = last->abandoned_next;
  }

  // and atomically prepend to the abandoned list
  // (no need to increase the readers as we don't access the abandoned segments)
  mi_tagged_segment_t anext;
  do {
    anext = mi_atomic_read_relaxed(&abandoned);
    last->abandoned_next = mi_tagged_segment_ptr(anext);
    afirst = mi_tagged_segment(first, anext);
  } while (!mi_atomic_cas_weak(&abandoned, afirst, anext));
  return true;
}

// Push on the abandoned list.
static void mi_abandoned_push(mi_segment_t* segment) {
  mi_assert_internal(segment->thread_id == 0);
  mi_assert_internal(segment->abandoned_next == NULL);
  mi_assert_internal(segment->next == NULL && segment->prev == NULL);
  mi_assert_internal(segment->used > 0);
  mi_tagged_segment_t ts;
  mi_tagged_segment_t next;
  do {
    ts = mi_atomic_read_relaxed(&abandoned);
    segment->abandoned_next = mi_tagged_segment_ptr(ts);
    next = mi_tagged_segment(segment, ts);
  } while (!mi_atomic_cas_weak(&abandoned, next, ts));
}

// Wait until there are no more pending reads on segments that used to be in the abandoned list
void _mi_abandoned_await_readers(void) {
  uintptr_t n;
  do {
    n = mi_atomic_read(&abandoned_readers);
    if (n != 0) mi_atomic_yield();
  } while (n != 0);
}

// Pop from the abandoned list
static mi_segment_t* mi_abandoned_pop(void) {
  mi_segment_t* segment;
  // Check efficiently if it is empty (or if the visited list needs to be moved)
  mi_tagged_segment_t ts = mi_atomic_read_relaxed(&abandoned);
  segment = mi_tagged_segment_ptr(ts);
  if (mi_likely(segment == NULL)) {
    if (mi_likely(!mi_abandoned_visited_revisit())) { // try to swap in the visited list on NULL
      return NULL;
    }
  }

  // Do a pop. We use a reader count to prevent
  // a segment to be decommitted while a read is still pending,
  // and a tagged pointer to prevent A-B-A link corruption.
  // (this is called from `memory.c:_mi_mem_free` for example)
  mi_atomic_increment(&abandoned_readers);  // ensure no segment gets decommitted
  mi_tagged_segment_t next = 0;
  do {
    ts = mi_atomic_read_relaxed(&abandoned);
    segment = mi_tagged_segment_ptr(ts);
    if (segment != NULL) {
      next = mi_tagged_segment(segment->abandoned_next, ts); // note: reads the segment's `abandoned_next` field so should not be decommitted
    }
  } while (segment != NULL && !mi_atomic_cas_weak(&abandoned, next, ts));
  mi_atomic_decrement(&abandoned_readers);  // release reader lock
  if (segment != NULL) {
    segment->abandoned_next = NULL;
  }
  return segment;
}

/* -----------------------------------------------------------
   Abandon segment/page
----------------------------------------------------------- */

static void mi_segment_abandon(mi_segment_t* segment, mi_segments_tld_t* tld) {
  mi_assert_internal(segment->used == segment->abandoned);
  mi_assert_internal(segment->used > 0);
  mi_assert_internal(segment->abandoned_next == NULL);
  mi_assert_expensive(mi_segment_is_valid(segment, tld));

  // remove the segment from the free page queue if needed
  _mi_reset_delayed(tld);
  mi_pages_reset_remove_all_in_segment(segment, mi_option_is_enabled(mi_option_abandoned_page_reset), tld);
  mi_segment_remove_from_free_queue(segment, tld);
  mi_assert_internal(segment->next == NULL && segment->prev == NULL);

  // all pages in the segment are abandoned; add it to the abandoned list
  _mi_stat_increase(&tld->stats->segments_abandoned, 1);
  mi_segments_track_size(-((long)segment->segment_size), tld);
  segment->thread_id = 0;
  segment->abandoned_next = NULL;
  segment->abandoned_visits = 0;
  mi_abandoned_push(segment);
}

void _mi_segment_page_abandon(mi_page_t* page, mi_segments_tld_t* tld) {
  mi_assert(page != NULL);
  mi_assert_internal(mi_page_thread_free_flag(page)==MI_NEVER_DELAYED_FREE);
  mi_assert_internal(mi_page_heap(page) == NULL);
  mi_segment_t* segment = _mi_page_segment(page);
  mi_assert_expensive(!mi_pages_reset_contains(page, tld));
  mi_assert_expensive(mi_segment_is_valid(segment, tld));
  segment->abandoned++;
  _mi_stat_increase(&tld->stats->pages_abandoned, 1);
  mi_assert_internal(segment->abandoned <= segment->used);
  if (segment->used == segment->abandoned) {
    // all pages are abandoned, abandon the entire segment
    mi_segment_abandon(segment, tld);
  }
}

/* -----------------------------------------------------------
  Reclaim abandoned pages
----------------------------------------------------------- */

// Possibly reset pages and check if free space is available
static bool mi_segment_check_free(mi_segment_t* segment, size_t block_size, mi_msecs_t now, bool* all_pages_free, mi_os_tld_t* os_tld)
{
  mi_assert_internal(block_size < MI_HUGE_BLOCK_SIZE);
  bool has_page = false;
  size_t pages_used = 0;
  size_t pages_used_empty = 0;
  for (size_t i = 0; i < segment->capacity; i++) {
    mi_page_t* page = &segment->pages[i];
    if (page->segment_in_use) {
      pages_used++;
      // ensure used count is up to date and collect potential concurrent frees
      _mi_page_free_collect(page, false);
      if (mi_page_all_free(page)) {
        // if everything free already, page can be reused for some block size
        // note: don't clear the page yet -- we reset it once it is reclaimed
        pages_used_empty++;
        has_page = true;
      }
      else if (page->xblock_size == block_size && mi_page_has_any_available(page)) {
        // a page has available free blocks of the right size
        has_page = true;
      }
    }
    else {
      // whole empty page
      if (!page->is_reset && mi_page_reset_is_expired(page, now)) {  // reset it now?
        mi_page_reset(segment, page, 0, os_tld);
        page->used = 0;  // void expiration
      }
      has_page = true;
    }
  }
  mi_assert_internal(pages_used == segment->used && pages_used >= pages_used_empty);
  if (all_pages_free != NULL) {
    *all_pages_free = ((pages_used - pages_used_empty) == 0);
  }
  return has_page;
}


// Reclaim a segment; returns NULL if the segment was freed
// set `right_page_reclaimed` to `true` if it reclaimed a page of the right `block_size` that was not full.
static mi_segment_t* mi_segment_reclaim(mi_segment_t* segment, mi_heap_t* heap, size_t requested_block_size, bool* right_page_reclaimed, mi_segments_tld_t* tld) {
  mi_assert_internal(segment->abandoned_next == NULL);
  if (right_page_reclaimed != NULL) { *right_page_reclaimed = false; }

  segment->thread_id = _mi_thread_id();
  segment->abandoned_visits = 0;
  mi_segments_track_size((long)segment->segment_size, tld);
  mi_assert_internal(segment->next == NULL && segment->prev == NULL);
  mi_assert_expensive(mi_segment_is_valid(segment, tld));
  _mi_stat_decrease(&tld->stats->segments_abandoned, 1);

  for (size_t i = 0; i < segment->capacity; i++) {
    mi_page_t* page = &segment->pages[i];
    if (page->segment_in_use) {
      mi_assert_internal(!page->is_reset);
      mi_assert_internal(page->is_committed);
      mi_assert_internal(mi_page_not_in_queue(page, tld));
      mi_assert_internal(mi_page_thread_free_flag(page)==MI_NEVER_DELAYED_FREE);
      mi_assert_internal(mi_page_heap(page) == NULL);
      segment->abandoned--;
      mi_assert(page->next == NULL);
      _mi_stat_decrease(&tld->stats->pages_abandoned, 1);
      // set the heap again and allow heap thread delayed free again.
      mi_page_set_heap(page, heap);
      _mi_page_use_delayed_free(page, MI_USE_DELAYED_FREE, true); // override never (after heap is set)
      // TODO: should we not collect again given that we just collected in `check_free`?
      _mi_page_free_collect(page, false); // ensure used count is up to date
      if (mi_page_all_free(page)) {
        // if everything free already, clear the page directly
        mi_segment_page_clear(segment, page, true, tld);  // clearing is ok now as we reclaimed it
      }
      else {
        // otherwise reclaim it into the heap
        _mi_page_reclaim(heap, page);
        if (requested_block_size == page->xblock_size && mi_page_has_any_available(page)) {
          if (right_page_reclaimed != NULL) { *right_page_reclaimed = true; }
        }
      }
    }
    else if (page->is_committed && !page->is_reset) {  // not in-use, and not reset yet
      // note: only reset pages with expiration still set (as some pages may not have been touched before)
      if (page->used != 0) {
        mi_pages_reset_add(segment, page, tld);
      }
    }
  }
  mi_assert_internal(segment->abandoned == 0);
  if (segment->used == 0) {
    mi_assert_internal(right_page_reclaimed == NULL || !(*right_page_reclaimed));
    mi_segment_free(segment, false, tld);
    return NULL;
  }
  else {
    if (segment->page_kind <= MI_PAGE_MEDIUM && mi_segment_has_free(segment)) {
      mi_segment_insert_in_free_queue(segment, tld);
    }
    return segment;
  }
}


void _mi_abandoned_reclaim_all(mi_heap_t* heap, mi_segments_tld_t* tld) {
  mi_segment_t* segment;
  while ((segment = mi_abandoned_pop()) != NULL) {
    mi_segment_reclaim(segment, heap, 0, NULL, tld);
  }
}

static mi_segment_t* mi_segment_try_reclaim(mi_heap_t* heap, size_t block_size, mi_page_kind_t page_kind, bool* reclaimed, mi_segments_tld_t* tld)
{
  *reclaimed = false;
  mi_segment_t* segment;
  int max_tries = 8;     // limit the work to bound allocation times
  mi_msecs_t now = _mi_clock_now();
  while ((max_tries-- > 0) && ((segment = mi_abandoned_pop()) != NULL)) {
    segment->abandoned_visits++;
    bool all_pages_free;
    bool has_page = mi_segment_check_free(segment,block_size,now,&all_pages_free,tld->os); // try to free up pages (due to concurrent frees)
    if (all_pages_free) {
      // free the segment (by forced reclaim) to make it available to other threads.
      // note1: we prefer to free a segment as that might lead to reclaiming another
      // segment that is still partially used.
      // note2: we could in principle optimize this by skipping reclaim and directly
      // freeing but that would violate some invariants temporarily)
      mi_segment_reclaim(segment, heap, 0, NULL, tld);
    }
    else if (has_page && segment->page_kind == page_kind) {
      // found a free page of the right kind, or page of the right block_size with free space
      // we return the result of reclaim (which is usually `segment`) as it might free
      // the segment due to concurrent frees (in which case `NULL` is returned).
      return mi_segment_reclaim(segment, heap, block_size, reclaimed, tld);
    }
    else if (segment->abandoned_visits >= 3) {
      // always reclaim on 3rd visit to limit the list length.
      mi_segment_reclaim(segment, heap, 0, NULL, tld);
    }
    else {
      // otherwise, push on the visited list so it gets not looked at too quickly again
      mi_abandoned_visited_push(segment);
    }
  }
  return NULL;
}


/* -----------------------------------------------------------
   Reclaim or allocate
----------------------------------------------------------- */

static mi_segment_t* mi_segment_reclaim_or_alloc(mi_heap_t* heap, size_t block_size, mi_page_kind_t page_kind, size_t page_shift, mi_segments_tld_t* tld, mi_os_tld_t* os_tld)
{
  mi_assert_internal(page_kind <= MI_PAGE_LARGE);
  mi_assert_internal(block_size < MI_HUGE_BLOCK_SIZE);
  // 1. try to get a segment from our cache
  mi_segment_t* segment = mi_segment_cache_pop(MI_SEGMENT_SIZE, tld);
  if (segment != NULL) {
    mi_segment_init(segment, 0, page_kind, page_shift, tld, os_tld);
    return segment;
  }
  // 2. try to reclaim an abandoned segment
  bool reclaimed;
  segment = mi_segment_try_reclaim(heap, block_size, page_kind, &reclaimed, tld);
  if (reclaimed) {
    // reclaimed the right page right into the heap
    mi_assert_internal(segment != NULL && segment->page_kind == page_kind && page_kind <= MI_PAGE_LARGE);
    return NULL; // pretend out-of-memory as the page will be in the page queue of the heap with available blocks
  }
  else if (segment != NULL) {
    // reclaimed a segment with empty pages (of `page_kind`) in it
    return segment;
  }
  // 3. otherwise allocate a fresh segment
  return mi_segment_alloc(0, page_kind, page_shift, tld, os_tld);
}


/* -----------------------------------------------------------
   Small page allocation
----------------------------------------------------------- */

static mi_page_t* mi_segment_find_free(mi_segment_t* segment, mi_segments_tld_t* tld) {
  mi_assert_internal(mi_segment_has_free(segment));
  mi_assert_expensive(mi_segment_is_valid(segment, tld));
  for (size_t i = 0; i < segment->capacity; i++) {  // TODO: use a bitmap instead of search?
    mi_page_t* page = &segment->pages[i];
    if (!page->segment_in_use) {
      bool ok = mi_segment_page_claim(segment, page, tld);
      if (ok) return page;
    }
  }
  mi_assert(false);
  return NULL;
}

// Allocate a page inside a segment. Requires that the page has free pages
static mi_page_t* mi_segment_page_alloc_in(mi_segment_t* segment, mi_segments_tld_t* tld) {
  mi_assert_internal(mi_segment_has_free(segment));
  return mi_segment_find_free(segment, tld);
}

static mi_page_t* mi_segment_page_alloc(mi_heap_t* heap, size_t block_size, mi_page_kind_t kind, size_t page_shift, mi_segments_tld_t* tld, mi_os_tld_t* os_tld) {
  // find an available segment the segment free queue
  mi_segment_queue_t* const free_queue = mi_segment_free_queue_of_kind(kind, tld);
  if (mi_segment_queue_is_empty(free_queue)) {
    // possibly allocate or reclaim a fresh segment
    mi_segment_t* const segment = mi_segment_reclaim_or_alloc(heap, block_size, kind, page_shift, tld, os_tld);
    if (segment == NULL) return NULL;  // return NULL if out-of-memory (or reclaimed)
    mi_assert_internal(free_queue->first == segment);
    mi_assert_internal(segment->page_kind==kind);
    mi_assert_internal(segment->used < segment->capacity);
  }
  mi_assert_internal(free_queue->first != NULL);
  mi_page_t* const page = mi_segment_page_alloc_in(free_queue->first, tld);
  mi_assert_internal(page != NULL);
#if MI_DEBUG>=2
  // verify it is committed
  if (!mi_page_commit_on_demand(page)) {
    _mi_segment_page_start(_mi_page_segment(page), page, sizeof(void*), NULL, NULL)[0] = 0;
  }
#endif
  return page;
}

static mi_page_t* mi_segment_small_page_alloc(mi_heap_t* heap, size_t block_size, mi_segments_tld_t* tld, mi_os_tld_t* os_tld) {
  return mi_segment_page_alloc(heap, block_size, MI_PAGE_SMALL,MI_SMALL_PAGE_SHIFT,tld,os_tld);
}

static mi_page_t* mi_segment_medium_page_alloc(mi_heap_t* heap, size_t block_size, mi_segments_tld_t* tld, mi_os_tld_t* os_tld) {
  return mi_segment_page_alloc(heap, block_size, MI_PAGE_MEDIUM, MI_MEDIUM_PAGE_SHIFT, tld, os_tld);
}

/* -----------------------------------------------------------
   large page allocation
----------------------------------------------------------- */

static mi_page_t* mi_segment_large_page_alloc(mi_heap_t* heap, size_t block_size, mi_segments_tld_t* tld, mi_os_tld_t* os_tld) {
  mi_segment_t* segment = mi_segment_reclaim_or_alloc(heap,block_size,MI_PAGE_LARGE,MI_LARGE_PAGE_SHIFT,tld,os_tld);
  if (segment == NULL) return NULL;
  mi_page_t* page = mi_segment_find_free(segment, tld);
  mi_assert_internal(page != NULL);
#if MI_DEBUG>=2
  _mi_segment_page_start(segment, page, sizeof(void*), NULL, NULL)[0] = 0;
#endif
  return page;
}

static mi_page_t* mi_segment_huge_page_alloc(size_t size, mi_segments_tld_t* tld, mi_os_tld_t* os_tld)
{
  mi_segment_t* segment = mi_segment_alloc(size, MI_PAGE_HUGE, MI_SEGMENT_SHIFT,tld,os_tld);
  if (segment == NULL) return NULL;
  mi_assert_internal(mi_segment_page_size(segment) - segment->segment_info_size - (2*(MI_SECURE == 0 ? 0 : _mi_os_page_size())) >= size);
  segment->thread_id = 0; // huge pages are immediately abandoned
  mi_segments_track_size(-(long)segment->segment_size, tld);
  mi_page_t* page = mi_segment_find_free(segment, tld);
  mi_assert_internal(page != NULL);
  return page;
}

// free huge block from another thread
void _mi_segment_huge_page_free(mi_segment_t* segment, mi_page_t* page, mi_block_t* block) {
  // huge page segments are always abandoned and can be freed immediately by any thread
  mi_assert_internal(segment->page_kind==MI_PAGE_HUGE);
  mi_assert_internal(segment == _mi_page_segment(page));
  mi_assert_internal(mi_atomic_read_relaxed(&segment->thread_id)==0);

  // claim it and free
  mi_heap_t* heap = mi_heap_get_default(); // issue #221; don't use the internal get_default_heap as we need to ensure the thread is initialized.
  // paranoia: if this it the last reference, the cas should always succeed
  if (mi_atomic_cas_strong(&segment->thread_id, heap->thread_id, 0)) {
    mi_block_set_next(page, block, page->free);
    page->free = block;
    page->used--;
    page->is_zero = false;
    mi_assert(page->used == 0);
    mi_tld_t* tld = heap->tld;
    const size_t bsize = mi_page_usable_block_size(page);
    if (bsize > MI_HUGE_OBJ_SIZE_MAX) {
      _mi_stat_decrease(&tld->stats.giant, bsize); 
    }
    else {
      _mi_stat_decrease(&tld->stats.huge, bsize);
    }
    mi_segments_track_size((long)segment->segment_size, &tld->segments);
    _mi_segment_page_free(page, true, &tld->segments);
  }
}

/* -----------------------------------------------------------
   Page allocation
----------------------------------------------------------- */

mi_page_t* _mi_segment_page_alloc(mi_heap_t* heap, size_t block_size, mi_segments_tld_t* tld, mi_os_tld_t* os_tld) {
  mi_page_t* page;
  if (block_size <= MI_SMALL_OBJ_SIZE_MAX) {
    page = mi_segment_small_page_alloc(heap, block_size, tld, os_tld);
  }
  else if (block_size <= MI_MEDIUM_OBJ_SIZE_MAX) {
    page = mi_segment_medium_page_alloc(heap, block_size, tld, os_tld);
  }
  else if (block_size <= MI_LARGE_OBJ_SIZE_MAX) {
    page = mi_segment_large_page_alloc(heap, block_size, tld, os_tld);
  }
  else {
    page = mi_segment_huge_page_alloc(block_size,tld,os_tld);
  }
  mi_assert_expensive(page == NULL || mi_segment_is_valid(_mi_page_segment(page),tld));
  mi_assert_internal(page == NULL || (mi_segment_page_size(_mi_page_segment(page)) - (MI_SECURE == 0 ? 0 : _mi_os_page_size())) >= block_size);
  _mi_reset_delayed(tld);
  mi_assert_internal(page == NULL || mi_page_not_in_queue(page, tld));
  return page;
}<|MERGE_RESOLUTION|>--- conflicted
+++ resolved
@@ -255,16 +255,12 @@
   if (reset_size > 0) _mi_mem_reset(start, reset_size, os_tld);
 }
 
-<<<<<<< HEAD
-static void mi_page_unreset(mi_segment_t* segment, mi_page_t* page, size_t size, mi_os_tld_t* os_tld)
-=======
-static bool mi_page_unreset(mi_segment_t* segment, mi_page_t* page, size_t size, mi_segments_tld_t* tld)
->>>>>>> 967513d5
+static bool mi_page_unreset(mi_segment_t* segment, mi_page_t* page, size_t size, mi_os_tld_t* os_tld)
 {
   mi_assert_internal(page->is_reset);
   mi_assert_internal(page->is_committed);
   mi_assert_internal(!segment->mem_is_fixed);
-  if (segment->mem_is_fixed || !page->is_committed || !page->is_reset) return;
+  if (segment->mem_is_fixed || !page->is_committed || !page->is_reset) return true;
   page->is_reset = false;
   page->used = 0;        // resets expiration as well
   size_t psize;
@@ -275,14 +271,10 @@
     unreset_size = _mi_align_up( page->capacity * mi_page_block_size(page), _mi_os_page_size() );
   }
   bool is_zero = false;
-<<<<<<< HEAD
-  if (unreset_size > 0) _mi_mem_unreset(start, unreset_size, &is_zero, os_tld);
-=======
   bool ok = true;
   if (unreset_size > 0) {
-    ok = _mi_mem_unreset(start, unreset_size, &is_zero, tld->os);
-  }
->>>>>>> 967513d5
+    ok = _mi_mem_unreset(start, unreset_size, &is_zero, os_tld);
+  }
   if (is_zero) page->is_zero_init = true;
   return ok;
 }
@@ -674,11 +666,7 @@
     mi_segments_track_size((long)segment_size, tld);
   }
   mi_assert_internal(segment != NULL && (uintptr_t)segment % MI_SEGMENT_SIZE == 0);
-<<<<<<< HEAD
-  
-=======
   mi_assert_internal(segment->mem_is_fixed ? segment->mem_is_committed : true);  
->>>>>>> 967513d5
   if (!pages_still_good) {
     // zero the segment info (but not the `mem` fields)
     ptrdiff_t ofs = offsetof(mi_segment_t, next);
@@ -782,17 +770,13 @@
   segment->used++;
   // check reset
   if (page->is_reset) {
-<<<<<<< HEAD
-    mi_page_unreset(segment, page, 0, tld->os); 
-=======
     mi_assert_internal(!segment->mem_is_fixed);
-    bool ok = mi_page_unreset(segment, page, 0, tld); 
+    bool ok = mi_page_unreset(segment, page, 0, tld->os); 
     if (!ok) {
       page->segment_in_use = false;
       segment->used--;
       return false;
     }
->>>>>>> 967513d5
   }
   mi_assert_internal(page->segment_in_use && page->used == 0);
   mi_assert_internal(segment->used <= segment->capacity);

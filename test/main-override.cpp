#include <stdlib.h>
#include <stdio.h>
#include <assert.h>
#include <string.h>
#include <stdint.h>
#include <new>
#include <vector>
#include <thread>
#include <mimalloc.h>
// #include <mimalloc-new-delete.h>
#include <mimalloc-override.h>

#ifdef _WIN32
#include <windows.h>
static void msleep(unsigned long msecs) { Sleep(msecs); }
#else
#include <unistd.h>
static void msleep(unsigned long msecs) { usleep(msecs * 1000UL); }
#endif

<<<<<<< HEAD
static void heap_no_delete();
static void heap_late_free();
static void various_tests();
static void dangling_ptr_write();
=======
void heap_no_delete();
void heap_late_free();
void padding_shrink();
void various_tests();
>>>>>>> 980d343f

int main() {
  mi_stats_reset();  // ignore earlier allocations
  // heap_no_delete();  // issue #202
  // heap_late_free();  // issue #204
<<<<<<< HEAD
  // dangling_ptr_write();
=======
  padding_shrink();  // issue #209
>>>>>>> 980d343f
  various_tests();
  mi_stats_print(NULL);
  return 0;
}

static void* p = malloc(8);

void free_p() {
  free(p);
  return;
}

class Test {
private:
  int i;
public:
  Test(int x) { i = x; }
  ~Test() { }
};


static void various_tests() {
  atexit(free_p);
  void* p1 = malloc(78);
  void* p2 = mi_malloc_aligned(16,24);
  free(p1);
  p1 = malloc(8);
  char* s = _strdup("hello\n");

  //char* s = _strdup("hello\n");
  //char* buf = NULL;
  //size_t len;
  //_dupenv_s(&buf,&len,"MIMALLOC_VERBOSE");
  //mi_free(buf);

  mi_free(p2);
  p2 = malloc(16);
  p1 = realloc(p1, 32);
  free(p1);
  free(p2);
  mi_free(s);
  s[0] = 0;
  Test* t = new Test(42);
  delete t;
  // t = new(std::nothrow) Test(42);   // does not work with overriding :-(
  t = new Test(42);
  delete t;
}

static void dangling_ptr_write() {
  for (int i = 0; i < 1000; i++) {
    uint8_t* p;
    if ((i & 1) == 0) {   // do ==0 or ==1 to get either malloc or new allocation
      p = (uint8_t*)malloc(16);
      free(p);
    }
    else {
      p = new uint8_t[16];
      // delete p;   // delete sets the pointer to an invalid value generally
      free(p);
    }
    p[0] = 0;
  }
}

class Static {
private:
  void* p;
public:
  Static() {
    p = malloc(64);
    return;
  }
  ~Static() {
    free(p);
    return;
  }
};

static Static s = Static();


static bool test_stl_allocator1() {
  std::vector<int, mi_stl_allocator<int> > vec;
  vec.push_back(1);
  vec.pop_back();
  return vec.size() == 0;
}

struct some_struct { int i; int j; double z; };

bool test_stl_allocator2() {
  std::vector<some_struct, mi_stl_allocator<some_struct> > vec;
  vec.push_back(some_struct());
  vec.pop_back();
  return vec.size() == 0;
}



// Issue #202
static void heap_no_delete_worker() {
  mi_heap_t* heap = mi_heap_new();
  void* q = mi_heap_malloc(heap,1024);
  // mi_heap_delete(heap); // uncomment to prevent assertion
}

static void heap_no_delete() {
  auto t1 = std::thread(heap_no_delete_worker);
  t1.join();
}


// Issue #204
volatile void* global_p;

static void t1main() {
  mi_heap_t* heap = mi_heap_new();
  global_p = mi_heap_malloc(heap, 1024);
  mi_heap_delete(heap);
}

static void heap_late_free() {
  auto t1 = std::thread(t1main);

  msleep(2000);
  assert(global_p);
  mi_free((void*)global_p);

  t1.join();
}

// issue  #209
static void* shared_p;
static void alloc0(/* void* arg */)
{
  shared_p = mi_malloc(8);
}

void padding_shrink(void)
{
  auto t1 = std::thread(alloc0);
  t1.join();
  mi_free(shared_p);
}<|MERGE_RESOLUTION|>--- conflicted
+++ resolved
@@ -7,7 +7,7 @@
 #include <vector>
 #include <thread>
 #include <mimalloc.h>
-// #include <mimalloc-new-delete.h>
+#include <mimalloc-new-delete.h>
 #include <mimalloc-override.h>
 
 #ifdef _WIN32
@@ -18,27 +18,17 @@
 static void msleep(unsigned long msecs) { usleep(msecs * 1000UL); }
 #endif
 
-<<<<<<< HEAD
 static void heap_no_delete();
 static void heap_late_free();
 static void various_tests();
 static void dangling_ptr_write();
-=======
-void heap_no_delete();
-void heap_late_free();
-void padding_shrink();
-void various_tests();
->>>>>>> 980d343f
 
 int main() {
   mi_stats_reset();  // ignore earlier allocations
   // heap_no_delete();  // issue #202
   // heap_late_free();  // issue #204
-<<<<<<< HEAD
   // dangling_ptr_write();
-=======
-  padding_shrink();  // issue #209
->>>>>>> 980d343f
+  // padding_shrink();  // issue #209
   various_tests();
   mi_stats_print(NULL);
   return 0;
@@ -183,4 +173,4 @@
   auto t1 = std::thread(alloc0);
   t1.join();
   mi_free(shared_p);
-}+}
